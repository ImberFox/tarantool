remote = require 'net.box'
---
...
fiber = require 'fiber'
---
...
log = require 'log'
---
...
msgpack = require 'msgpack'
---
...
env = require('test_run')
---
...
test_run = env.new()
---
...
test_run:cmd("push filter ".."'\\.lua.*:[0-9]+: ' to '.lua...\"]:<line>: '")
---
- true
...
test_run:cmd("setopt delimiter ';'")
---
- true
...
function x_select(cn, space_id, index_id, iterator, offset, limit, key, opts)
    return cn:_request('select', opts, space_id, index_id, iterator,
                       offset, limit, key)
end
function x_fatal(cn) cn._transport.perform_request(nil, nil, 'inject', nil, nil, '\x80') end
test_run:cmd("setopt delimiter ''");
---
...
LISTEN = require('uri').parse(box.cfg.listen)
---
...
space = box.schema.space.create('net_box_test_space')
---
...
index = space:create_index('primary', { type = 'tree' })
---
...
-- low level connection
log.info("create connection")
---
...
cn = remote.connect(LISTEN.host, LISTEN.service)
---
...
log.info("state is %s", cn.state)
---
...
cn:ping()
---
- true
...
log.info("ping is done")
---
...
cn:ping()
---
- true
...
log.info("ping is done")
---
...
cn:ping()
---
- true
...
-- check permissions
cn:call('unexists_procedure')
---
- error: Execute access to function 'unexists_procedure' is denied for user 'guest'
...
function test_foo(a,b,c) return { {{ [a] = 1 }}, {{ [b] = 2 }}, c } end
---
...
cn:call('test_foo', {'a', 'b', 'c'})
---
- error: Execute access to function 'test_foo' is denied for user 'guest'
...
cn:eval('return 2+2')
---
- error: Execute access to universe '' is denied for user 'guest'
...
cn:close()
---
...
-- connect and call without usage access
box.schema.user.grant('guest','execute','universe')
---
...
box.schema.user.revoke('guest','usage','universe')
---
...
box.session.su("guest")
---
...
cn = remote.connect(LISTEN.host, LISTEN.service)
---
...
cn:call('test_foo', {'a', 'b', 'c'})
---
- error: Usage access to universe '' is denied for user 'guest'
...
box.session.su("admin")
---
...
box.schema.user.grant('guest','usage','universe')
---
...
cn:close()
---
...
cn = remote.connect(box.cfg.listen)
---
...
cn:call('unexists_procedure')
---
- error: Procedure 'unexists_procedure' is not defined
...
cn:call('test_foo', {'a', 'b', 'c'})
---
- [[{'a': 1}], [{'b': 2}], 'c']
...
cn:call(nil, {'a', 'b', 'c'})
---
- error: Procedure 'nil' is not defined
...
cn:eval('return 2+2')
---
- 4
...
cn:eval('return 1, 2, 3')
---
- 1
- 2
- 3
...
cn:eval('return ...', {1, 2, 3})
---
- 1
- 2
- 3
...
cn:eval('return { k = "v1" }, true, {  xx = 10, yy = 15 }, nil')
---
- {'k': 'v1'}
- true
- {'yy': 15, 'xx': 10}
- null
...
cn:eval('return nil')
---
- null
...
cn:eval('return')
---
...
cn:eval('error("exception")')
---
- error: 'eval:1: exception'
...
cn:eval('box.error(0)')
---
- error: Unknown error
...
cn:eval('!invalid expression')
---
- error: 'eval:1: unexpected symbol near ''!'''
...
-- box.commit() missing at return of CALL/EVAL
function no_commit() box.begin() fiber.sleep(0.001) end
---
...
cn:call('no_commit')
---
- error: Transaction is active at return from function
...
cn:eval('no_commit()')
---
- error: Transaction is active at return from function
...
remote.self:eval('return 1+1, 2+2')
---
- 2
- 4
...
remote.self:eval('return')
---
...
remote.self:eval('error("exception")')
---
- error: '[string "error("exception")"]:1: exception'
...
remote.self:eval('box.error(0)')
---
- error: Unknown error
...
remote.self:eval('!invalid expression')
---
- error: '[string "return !invalid expression"]:1: unexpected symbol near ''!'''
...
--
-- gh-822: net.box.call should roll back local transaction on error
--
_ = box.schema.space.create('gh822')
---
...
_ = box.space.gh822:create_index('primary')
---
...
test_run:cmd("setopt delimiter ';'")
---
- true
...
-- rollback on invalid function
function rollback_on_invalid_function()
    box.begin()
    box.space.gh822:insert{1, "netbox_test"}
    pcall(remote.self.call, remote.self, 'invalid_function')
    return box.space.gh822:get(1) == nil
end;
---
...
rollback_on_invalid_function();
---
- true
...
-- rollback on call error
function test_error() error('Some error') end;
---
...
function rollback_on_call_error()
    box.begin()
    box.space.gh822:insert{1, "netbox_test"}
    pcall(remote.self.call, remote.self, 'test_error')
    return box.space.gh822:get(1) == nil
end;
---
...
rollback_on_call_error();
---
- true
...
-- rollback on eval
function rollback_on_eval_error()
    box.begin()
    box.space.gh822:insert{1, "netbox_test"}
    pcall(remote.self.eval, remote.self, "error('Some error')")
    return box.space.gh822:get(1) == nil
end;
---
...
rollback_on_eval_error();
---
- true
...
test_run:cmd("setopt delimiter ''");
---
- true
...
box.space.gh822:drop()
---
...
box.schema.user.revoke('guest','execute','universe')
---
...
box.schema.user.grant('guest','read,write,execute','universe')
---
...
cn:close()
---
...
cn = remote.connect(box.cfg.listen)
---
...
x_select(cn, space.id, space.index.primary.id, box.index.EQ, 0, 0xFFFFFFFF, 123)
---
- []
...
space:insert{123, 345}
---
- [123, 345]
...
x_select(cn, space.id, space.index.primary.id, box.index.EQ, 0, 0, 123)
---
- []
...
x_select(cn, space.id, space.index.primary.id, box.index.EQ, 0, 1, 123)
---
- - [123, 345]
...
x_select(cn, space.id, space.index.primary.id, box.index.EQ, 1, 1, 123)
---
- []
...
cn.space[space.id]  ~= nil
---
- true
...
cn.space.net_box_test_space ~= nil
---
- true
...
cn.space.net_box_test_space ~= nil
---
- true
...
cn.space.net_box_test_space.index ~= nil
---
- true
...
cn.space.net_box_test_space.index.primary ~= nil
---
- true
...
cn.space.net_box_test_space.index[space.index.primary.id] ~= nil
---
- true
...
cn.space.net_box_test_space.index.primary:select(123)
---
- - [123, 345]
...
cn.space.net_box_test_space.index.primary:select(123, { limit = 0 })
---
- []
...
cn.space.net_box_test_space.index.primary:select(nil, { limit = 1, })
---
- - [123, 345]
...
cn.space.net_box_test_space:insert{234, 1,2,3}
---
- [234, 1, 2, 3]
...
cn.space.net_box_test_space:insert{234, 1,2,3}
---
- error: Duplicate key exists in unique index 'primary' in space 'net_box_test_space'
...
cn.space.net_box_test_space.insert{234, 1,2,3}
---
- error: 'builtin/box/schema.lua..."]:<line>: Use space:insert(...) instead of space.insert(...)'
...
cn.space.net_box_test_space:replace{354, 1,2,3}
---
- [354, 1, 2, 3]
...
cn.space.net_box_test_space:replace{354, 1,2,4}
---
- [354, 1, 2, 4]
...
cn.space.net_box_test_space:select{123}
---
- - [123, 345]
...
space:select({123}, { iterator = 'GE' })
---
- - [123, 345]
  - [234, 1, 2, 3]
  - [354, 1, 2, 4]
...
cn.space.net_box_test_space:select({123}, { iterator = 'GE' })
---
- - [123, 345]
  - [234, 1, 2, 3]
  - [354, 1, 2, 4]
...
cn.space.net_box_test_space:select({123}, { iterator = 'GT' })
---
- - [234, 1, 2, 3]
  - [354, 1, 2, 4]
...
cn.space.net_box_test_space:select({123}, { iterator = 'GT', limit = 1 })
---
- - [234, 1, 2, 3]
...
cn.space.net_box_test_space:select({123}, { iterator = 'GT', limit = 1, offset = 1 })
---
- - [354, 1, 2, 4]
...
cn.space.net_box_test_space:select{123}
---
- - [123, 345]
...
cn.space.net_box_test_space:update({123}, { { '+', 2, 1 } })
---
- [123, 346]
...
cn.space.net_box_test_space:update(123, { { '+', 2, 1 } })
---
- [123, 347]
...
cn.space.net_box_test_space:select{123}
---
- - [123, 347]
...
cn.space.net_box_test_space:insert(cn.space.net_box_test_space:get{123}:update{ { '=', 1, 2 } })
---
- [2, 347]
...
cn.space.net_box_test_space:delete{123}
---
- [123, 347]
...
cn.space.net_box_test_space:select{2}
---
- - [2, 347]
...
cn.space.net_box_test_space:select({234}, { iterator = 'LT' })
---
- - [2, 347]
...
cn.space.net_box_test_space:update({1}, { { '+', 2, 2 } })
---
...
cn.space.net_box_test_space:delete{1}
---
...
cn.space.net_box_test_space:delete{2}
---
- [2, 347]
...
cn.space.net_box_test_space:delete{2}
---
...
-- test one-based indexing in splice operation (see update.test.lua)
cn.space.net_box_test_space:replace({10, 'abcde'})
---
- [10, 'abcde']
...
cn.space.net_box_test_space:update(10,  {{':', 2, 0, 0, '!'}})
---
- error: 'SPLICE error on field 2: offset is out of bound'
...
cn.space.net_box_test_space:update(10,  {{':', 2, 1, 0, '('}})
---
- [10, '(abcde']
...
cn.space.net_box_test_space:update(10,  {{':', 2, 2, 0, '({'}})
---
- [10, '(({abcde']
...
cn.space.net_box_test_space:update(10,  {{':', 2, -1, 0, ')'}})
---
- [10, '(({abcde)']
...
cn.space.net_box_test_space:update(10,  {{':', 2, -2, 0, '})'}})
---
- [10, '(({abcde}))']
...
cn.space.net_box_test_space:delete{10}
---
- [10, '(({abcde}))']
...
cn.space.net_box_test_space:select({}, { iterator = 'ALL' })
---
- - [234, 1, 2, 3]
  - [354, 1, 2, 4]
...
-- gh-841: net.box uses incorrect iterator type for select with no arguments
cn.space.net_box_test_space:select()
---
- - [234, 1, 2, 3]
  - [354, 1, 2, 4]
...
cn.space.net_box_test_space.index.primary:min()
---
- [234, 1, 2, 3]
...
cn.space.net_box_test_space.index.primary:min(354)
---
- [354, 1, 2, 4]
...
cn.space.net_box_test_space.index.primary:max()
---
- [354, 1, 2, 4]
...
cn.space.net_box_test_space.index.primary:max(234)
---
- [234, 1, 2, 3]
...
cn.space.net_box_test_space.index.primary:count()
---
- 2
...
cn.space.net_box_test_space.index.primary:count(354)
---
- 1
...
cn.space.net_box_test_space:get(354)
---
- [354, 1, 2, 4]
...
-- reconnects after errors
-- -- 1. no reconnect
x_fatal(cn)
---
...
cn.state
---
- error
...
cn:ping()
---
- false
...
cn:call('test_foo')
---
- error: Peer closed
...
cn:wait_state('active')
---
- false
...
-- -- 2 reconnect
cn = remote.connect(LISTEN.host, LISTEN.service, { reconnect_after = .1 })
---
...
cn.space ~= nil
---
- true
...
cn.space.net_box_test_space:select({}, { iterator = 'ALL' })
---
- - [234, 1, 2, 3]
  - [354, 1, 2, 4]
...
x_fatal(cn)
---
...
cn:wait_connected()
---
- true
...
cn:wait_state('active')
---
- true
...
cn:wait_state({active=true})
---
- true
...
cn:ping()
---
- true
...
cn.state
---
- active
...
cn.space.net_box_test_space:select({}, { iterator = 'ALL' })
---
- - [234, 1, 2, 3]
  - [354, 1, 2, 4]
...
x_fatal(cn)
---
...
x_select(cn, space.id, 0, box.index.ALL, 0, 0xFFFFFFFF, {})
---
- - [234, 1, 2, 3]
  - [354, 1, 2, 4]
...
cn.state
---
- active
...
cn:ping()
---
- true
...
-- -- dot-new-method
cn1 = remote.new(LISTEN.host, LISTEN.service)
---
...
x_select(cn1, space.id, 0, box.index.ALL, 0, 0xFFFFFFF, {})
---
- - [234, 1, 2, 3]
  - [354, 1, 2, 4]
...
cn1:close()
---
...
-- -- error while waiting for response
type(fiber.create(function() fiber.sleep(.5) x_fatal(cn) end))
---
- userdata
...
function pause() fiber.sleep(10) return true end
---
...
cn:call('pause')
---
- error: Peer closed
...
cn:call('test_foo', {'a', 'b', 'c'})
---
- [[{'a': 1}], [{'b': 2}], 'c']
...
-- call
remote.self:call('test_foo', {'a', 'b', 'c'})
---
- - - a: 1
  - - b: 2
  - c
...
cn:call('test_foo', {'a', 'b', 'c'})
---
- [[{'a': 1}], [{'b': 2}], 'c']
...
-- long replies
function long_rep() return { 1,  string.rep('a', 5000) } end
---
...
res = cn:call('long_rep')
---
...
res[1] == 1
---
- true
...
res[2] == string.rep('a', 5000)
---
- true
...
function long_rep() return { 1,  string.rep('a', 50000) } end
---
...
res = cn:call('long_rep')
---
...
res[1] == 1
---
- true
...
res[2] == string.rep('a', 50000)
---
- true
...
-- a.b.c.d
u = '84F7BCFA-079C-46CC-98B4-F0C821BE833E'
---
...
X = {}
---
...
X.X = X
---
...
function X.fn(x,y) return y or x end
---
...
cn:call('X.fn', {u})
---
- 84F7BCFA-079C-46CC-98B4-F0C821BE833E
...
cn:call('X.X.X.X.X.X.X.fn', {u})
---
- 84F7BCFA-079C-46CC-98B4-F0C821BE833E
...
cn:call('X.X.X.X:fn', {u})
---
- 84F7BCFA-079C-46CC-98B4-F0C821BE833E
...
-- auth
cn = remote.connect(LISTEN.host, LISTEN.service, { user = 'netbox', password = '123', wait_connected = true })
---
...
cn:is_connected()
---
- false
...
cn.error
---
- User 'netbox' is not found
...
cn.state
---
- error
...
box.schema.user.create('netbox', { password  = 'test' })
---
...
box.schema.user.grant('netbox', 'read, write, execute', 'universe');
---
...
cn = remote.connect(LISTEN.host, LISTEN.service, { user = 'netbox', password = 'test' })
---
...
cn.state
---
- active
...
cn.error
---
- null
...
cn:ping()
---
- true
...
function ret_after(to) fiber.sleep(to) return {{to}} end
---
...
cn:ping({timeout = 1.00})
---
- true
...
cn:ping({timeout = 1e-9})
---
- false
...
cn:ping()
---
- true
...
remote_space = cn.space.net_box_test_space
---
...
remote_pk = remote_space.index.primary
---
...
remote_space:insert({0}, { timeout = 1.00 })
---
- [0]
...
remote_space:insert({1}, { timeout = 1e-9 })
---
- error: Timeout exceeded
...
remote_space:insert({2})
---
- [2]
...
remote_space:replace({0}, { timeout = 1e-9 })
---
- error: Timeout exceeded
...
remote_space:replace({1})
---
- [1]
...
remote_space:replace({2}, { timeout = 1.00 })
---
- [2]
...
remote_space:upsert({3}, {}, { timeout = 1e-9 })
---
- error: Timeout exceeded
...
remote_space:upsert({4}, {})
---
...
remote_space:upsert({5}, {}, { timeout = 1.00 })
---
...
remote_space:upsert({3}, {})
---
...
remote_space:update({3}, {}, { timeout = 1e-9 })
---
- error: Timeout exceeded
...
remote_space:update({4}, {})
---
- [4]
...
remote_space:update({5}, {}, { timeout = 1.00 })
---
- [5]
...
remote_space:update({3}, {})
---
- [3]
...
remote_pk:update({5}, {}, { timeout = 1e-9 })
---
- error: Timeout exceeded
...
remote_pk:update({4}, {})
---
- [4]
...
remote_pk:update({3}, {}, { timeout = 1.00 })
---
- [3]
...
remote_pk:update({5}, {})
---
- [5]
...
remote_space:get({0})
---
- [0]
...
remote_space:get({1}, { timeout = 1.00 })
---
- [1]
...
remote_space:get({2}, { timeout = 1e-9 })
---
- error: Timeout exceeded
...
remote_pk:get({3}, { timeout = 1e-9 })
---
- error: Timeout exceeded
...
remote_pk:get({4})
---
- [4]
...
remote_pk:get({5}, { timeout = 1.00 })
---
- [5]
...
remote_space:select({2}, { timeout = 1e-9 })
---
- error: Timeout exceeded
...
remote_space:select({2}, { timeout = 1.00 })
---
- - [2]
...
remote_space:select({2})
---
- - [2]
...
remote_pk:select({2}, { timeout = 1.00 })
---
- - [2]
...
remote_pk:select({2}, { timeout = 1e-9 })
---
- error: Timeout exceeded
...
remote_pk:select({2})
---
- - [2]
...
remote_space:select({5}, { timeout = 1.00, iterator = 'LE', limit = 5 })
---
- - [5]
  - [4]
  - [3]
  - [2]
  - [1]
...
remote_space:select({5}, { iterator = 'LE', limit = 5})
---
- - [5]
  - [4]
  - [3]
  - [2]
  - [1]
...
remote_space:select({5}, { timeout = 1e-9, iterator = 'LE', limit = 5 })
---
- error: Timeout exceeded
...
remote_pk:select({2}, { timeout = 1.00, iterator = 'LE', limit = 5 })
---
- - [2]
  - [1]
  - [0]
...
remote_pk:select({2}, { iterator = 'LE', limit = 5})
---
- - [2]
  - [1]
  - [0]
...
remote_pk:select({2}, { timeout = 1e-9, iterator = 'LE', limit = 5 })
---
- error: Timeout exceeded
...
remote_pk:count({2}, { timeout = 1.00})
---
- 1
...
remote_pk:count({2}, { timeout = 1e-9})
---
- error: Timeout exceeded
...
remote_pk:count({2})
---
- 1
...
remote_pk:count({2}, { timeout = 1.00, iterator = 'LE' })
---
- 1
...
remote_pk:count({2}, { iterator = 'LE'})
---
- 1
...
remote_pk:count({2}, { timeout = 1e-9, iterator = 'LE' })
---
- error: Timeout exceeded
...
remote_pk:min(nil, { timeout = 1.00 })
---
- [0]
...
remote_pk:min(nil, { timeout = 1e-9 })
---
- error: Timeout exceeded
...
remote_pk:min(nil)
---
- [0]
...
remote_pk:min({0}, { timeout = 1e-9 })
---
- error: Timeout exceeded
...
remote_pk:min({1})
---
- [1]
...
remote_pk:min({2}, { timeout = 1.00 })
---
- [2]
...
remote_pk:max(nil)
---
- [354, 1, 2, 4]
...
remote_pk:max(nil, { timeout = 1e-9 })
---
- error: Timeout exceeded
...
remote_pk:max(nil, { timeout = 1.00 })
---
- [354, 1, 2, 4]
...
remote_pk:max({0}, { timeout = 1.00 })
---
- [0]
...
remote_pk:max({1}, { timeout = 1e-9 })
---
- error: Timeout exceeded
...
remote_pk:max({2})
---
- [2]
...
_ = remote_space:delete({0}, { timeout = 1e-9 })
---
- error: Timeout exceeded
...
_ = remote_pk:delete({0}, { timeout = 1.00 })
---
...
_ = remote_space:delete({1}, { timeout = 1.00 })
---
...
_ = remote_pk:delete({1}, { timeout = 1e-9 })
---
- error: Timeout exceeded
...
_ = remote_space:delete({2}, { timeout = 1e-9 })
---
- error: Timeout exceeded
...
_ = remote_pk:delete({2})
---
...
_ = remote_pk:delete({3})
---
...
_ = remote_pk:delete({4})
---
...
_ = remote_pk:delete({5})
---
...
remote_space:get(0)
---
...
remote_space:get(1)
---
...
remote_space:get(2)
---
...
remote_space = nil
---
...
cn:call('ret_after', {0.01}, { timeout = 1.00 })
---
- [[0.01]]
...
cn:call('ret_after', {1.00}, { timeout = 1e-9 })
---
- error: Timeout exceeded
...
cn:eval('return ret_after(...)', {0.01}, { timeout = 1.00 })
---
- [[0.01]]
...
cn:eval('return ret_after(...)', {1.00}, { timeout = 1e-9 })
---
- error: Timeout exceeded
...
--
-- :timeout()
-- @deprecated since 1.7.4
--
cn:timeout(1).space.net_box_test_space.index.primary:select{234}
---
- - [234, 1, 2, 3]
...
cn:call('ret_after', {.01})
---
- [[0.01]]
...
cn:timeout(1):call('ret_after', {.01})
---
- [[0.01]]
...
cn:timeout(.01):call('ret_after', {1})
---
- error: Timeout exceeded
...
cn = remote:timeout(0.0000000001):connect(LISTEN.host, LISTEN.service, { user = 'netbox', password = '123' })
---
...
cn:close()
---
...
cn = remote:timeout(1):connect(LISTEN.host, LISTEN.service, { user = 'netbox', password = '123' })
---
...
remote.self:ping()
---
- true
...
remote.self.space.net_box_test_space:select{234}
---
- - [234, 1, 2, 3]
...
remote.self:timeout(123).space.net_box_test_space:select{234}
---
- - [234, 1, 2, 3]
...
remote.self:is_connected()
---
- true
...
remote.self:wait_connected()
---
- true
...
cn:close()
---
...
-- cleanup database after tests
space:drop()
---
...
-- #1545 empty password
cn = remote.connect(LISTEN.host, LISTEN.service, { user = 'test' })
---
...
cn ~= nil
---
- true
...
cn:close()
---
...
cn = remote.connect(LISTEN.host, LISTEN.service, { password = 'test' })
---
- error: 'net.box: user is not defined'
...
cn ~= nil
---
- true
...
cn:close()
---
...
-- #544 usage for remote[point]method
cn = remote.connect(LISTEN.host, LISTEN.service)
---
...
cn:eval('return true')
---
- true
...
cn.eval('return true')
---
- error: 'Use remote:eval(...) instead of remote.eval(...):'
...
cn.ping()
---
- error: 'Use remote:ping(...) instead of remote.ping(...):'
...
cn:close()
---
...
remote.self:eval('return true')
---
- true
...
remote.self.eval('return true')
---
- error: 'Use remote:eval(...) instead of remote.eval(...):'
...
-- uri as the first argument
uri = string.format('%s:%s@%s:%s', 'netbox', 'test', LISTEN.host, LISTEN.service)
---
...
cn = remote.new(uri)
---
...
cn:ping()
---
- true
...
cn:close()
---
...
uri = string.format('%s@%s:%s', 'netbox', LISTEN.host, LISTEN.service)
---
...
cn = remote.new(uri)
---
...
cn ~= nil, cn.state, cn.error
---
- true
- error
- Incorrect password supplied for user 'netbox'
...
cn:close()
---
...
-- don't merge creds from uri & opts
remote.new(uri, { password = 'test' })
---
- error: 'net.box: user is not defined'
...
cn = remote.new(uri, { user = 'netbox', password = 'test' })
---
...
cn:ping()
---
- true
...
cn:close()
---
...
box.schema.user.revoke('netbox', 'read, write, execute', 'universe');
---
...
box.schema.user.drop('netbox')
---
...
-- #594: bad argument #1 to 'setmetatable' (table expected, got number)
test_run:cmd("setopt delimiter ';'")
---
- true
...
function gh594()
    local cn = remote.connect(box.cfg.listen)
    local ping = fiber.create(function() cn:ping() end)
    cn:call('dostring', {'return 2 + 2'})
    cn:close()
end;
---
...
test_run:cmd("setopt delimiter ''");
---
- true
...
gh594()
---
...
-- #636: Reload schema on demand
sp = box.schema.space.create('test_old')
---
...
_ = sp:create_index('primary')
---
...
sp:insert{1, 2, 3}
---
- [1, 2, 3]
...
con = remote.new(box.cfg.listen)
---
...
con:ping()
---
- true
...
con.space.test_old:select{}
---
- - [1, 2, 3]
...
con.space.test == nil
---
- true
...
sp = box.schema.space.create('test')
---
...
_ = sp:create_index('primary')
---
...
sp:insert{2, 3, 4}
---
- [2, 3, 4]
...
con.space.test == nil
---
- true
...
con:reload_schema()
---
...
con.space.test:select{}
---
- - [2, 3, 4]
...
box.space.test:drop()
---
...
box.space.test_old:drop()
---
...
con:close()
---
...
name = string.match(arg[0], "([^,]+)%.lua")
---
...
file_log = require('fio').open(name .. '.log', {'O_RDONLY', 'O_NONBLOCK'})
---
...
file_log:seek(0, 'SEEK_END') ~= 0
---
- true
...
test_run:cmd("setopt delimiter ';'")
---
- true
...
_ = fiber.create(
   function()
         local conn = require('net.box').new(box.cfg.listen)
         conn:call('no_such_function', {})
         conn:close()
   end
);
---
...
test_run:cmd("setopt delimiter ''");
---
- true
...
test_run:grep_log("default", "ER_NO_SUCH_PROC")
---
- ER_NO_SUCH_PROC
...
-- gh-983 selecting a lot of data crashes the server or hangs the
-- connection
-- gh-983 test case: iproto connection selecting a lot of data
_ = box.schema.space.create('test', { temporary = true })
---
...
_ = box.space.test:create_index('primary', {type = 'TREE', parts = {1,'unsigned'}})
---
...
data1k = "aaaabbbbccccddddeeeeffffgggghhhhaaaabbbbccccddddeeeeffffgggghhhhaaaabbbbccccddddeeeeffffgggghhhhaaaabbbbccccddddeeeeffffgggghhhhaaaabbbbccccddddeeeeffffgggghhhhaaaabbbbccccddddeeeeffffgggghhhhaaaabbbbccccddddeeeeffffgggghhhhaaaabbbbccccddddeeeeffffgggghhhhaaaabbbbccccddddeeeeffffgggghhhhaaaabbbbccccddddeeeeffffgggghhhhaaaabbbbccccddddeeeeffffgggghhhhaaaabbbbccccddddeeeeffffgggghhhhaaaabbbbccccddddeeeeffffgggghhhhaaaabbbbccccddddeeeeffffgggghhhhaaaabbbbccccddddeeeeffffgggghhhhaaaabbbbccccddddeeeeffffgggghhhhaaaabbbbccccddddeeeeffffgggghhhhaaaabbbbccccddddeeeeffffgggghhhhaaaabbbbccccddddeeeeffffgggghhhhaaaabbbbccccddddeeeeffffgggghhhhaaaabbbbccccddddeeeeffffgggghhhhaaaabbbbccccddddeeeeffffgggghhhhaaaabbbbccccddddeeeeffffgggghhhhaaaabbbbccccddddeeeeffffgggghhhhaaaabbbbccccddddeeeeffffgggghhhhaaaabbbbccccddddeeeeffffgggghhhhaaaabbbbccccddddeeeeffffgggghhhhaaaabbbbccccddddeeeeffffgggghhhhaaaabbbbccccddddeeeeffffgggghhhhaaaabbbbccccddddeeeeffffgggghhhhaaaabbbbccccddddeeeeffffgggghhhhaaaabbbbccccddddeeeeffffgggghhhh"
---
...
for i = 0,10000 do box.space.test:insert{i, data1k} end
---
...
net = require('net.box')
---
...
c = net:connect(box.cfg.listen)
---
...
r = c.space.test:select(nil, {limit=5000})
---
...
box.space.test:drop()
---
...
-- gh-970 gh-971 UPSERT over network
_ = box.schema.space.create('test')
---
...
_ = box.space.test:create_index('primary', {type = 'TREE', parts = {1,'unsigned'}})
---
...
_ = box.space.test:create_index('covering', {type = 'TREE', parts = {1,'unsigned',3,'string',2,'unsigned'}})
---
...
_ = box.space.test:insert{1, 2, "string"}
---
...
c = net:connect(box.cfg.listen)
---
...
c.space.test:select{}
---
- - [1, 2, 'string']
...
c.space.test:upsert({1, 2, 'nothing'}, {{'+', 2, 1}}) -- common update
---
...
c.space.test:select{}
---
- - [1, 3, 'string']
...
c.space.test:upsert({2, 4, 'something'}, {{'+', 2, 1}}) -- insert
---
...
c.space.test:select{}
---
- - [1, 3, 'string']
  - [2, 4, 'something']
...
c.space.test:upsert({2, 4, 'nothing'}, {{'+', 3, 100500}}) -- wrong operation
---
...
c.space.test:select{}
---
- - [1, 3, 'string']
  - [2, 4, 'something']
...
-- gh-1729 net.box index metadata incompatible with local metadata
c.space.test.index.primary.parts
---
- - type: unsigned
    is_nullable: false
    fieldno: 1
...
c.space.test.index.covering.parts
---
- - type: unsigned
    is_nullable: false
    fieldno: 1
  - type: string
    is_nullable: false
    fieldno: 3
  - type: unsigned
    is_nullable: false
    fieldno: 2
...
box.space.test:drop()
---
...
-- CALL vs CALL_16 in connect options
function echo(...) return ... end
---
...
c = net.connect(box.cfg.listen)
---
...
c:call('echo', {42})
---
- 42
...
c:eval('return echo(...)', {42})
---
- 42
...
-- invalid arguments
c:call('echo', 42)
---
- error: 'builtin/box/net_box.lua..."]:<line>: Use remote:call(func_name, {arg1, arg2, ...},
    opts) instead of remote:call(func_name, arg1, arg2, ...)'
...
c:eval('return echo(...)', 42)
---
- error: 'builtin/box/net_box.lua..."]:<line>: Use remote:eval(expression, {arg1, arg2, ...},
    opts) instead of remote:eval(expression, arg1, arg2, ...)'
...
c:close()
---
...
c = net.connect(box.cfg.listen, {call_16 = true})
---
...
c:call('echo', 42)
---
- - [42]
...
c:eval('return echo(...)', 42)
---
- 42
...
c:close()
---
...
--
-- gh-2195 export pure msgpack from net.box
--
space = box.schema.space.create('test')
---
...
_ = box.space.test:create_index('primary')
---
...
c = net.connect(box.cfg.listen)
---
...
ibuf = require('buffer').ibuf()
---
...
c:ping()
---
- true
...
c.space.test ~= nil
---
- true
...
c.space.test:replace({1, 'hello'})
---
- [1, 'hello']
...
-- replace
c.space.test:replace({2}, {buffer = ibuf})
---
- 9
...
result, ibuf.rpos = msgpack.decode_unchecked(ibuf.rpos)
---
...
result
---
- {48: [[2]]}
...
-- insert
c.space.test:insert({3}, {buffer = ibuf})
---
- 9
...
result, ibuf.rpos = msgpack.decode_unchecked(ibuf.rpos)
---
...
result
---
- {48: [[3]]}
...
-- update
c.space.test:update({3}, {}, {buffer = ibuf})
---
- 9
...
result, ibuf.rpos = msgpack.decode_unchecked(ibuf.rpos)
---
...
result
---
- {48: [[3]]}
...
c.space.test.index.primary:update({3}, {}, {buffer = ibuf})
---
- 9
...
result, ibuf.rpos = msgpack.decode_unchecked(ibuf.rpos)
---
...
result
---
- {48: [[3]]}
...
-- upsert
c.space.test:upsert({4}, {}, {buffer = ibuf})
---
- 7
...
result, ibuf.rpos = msgpack.decode_unchecked(ibuf.rpos)
---
...
result
---
- {48: []}
...
-- delete
c.space.test:upsert({4}, {}, {buffer = ibuf})
---
- 7
...
result, ibuf.rpos = msgpack.decode_unchecked(ibuf.rpos)
---
...
result
---
- {48: []}
...
-- select
c.space.test.index.primary:select({3}, {iterator = 'LE', buffer = ibuf})
---
- 19
...
result, ibuf.rpos = msgpack.decode_unchecked(ibuf.rpos)
---
...
result
---
- {48: [[3], [2], [1, 'hello']]}
...
-- select
len = c.space.test:select({}, {buffer = ibuf})
---
...
ibuf.rpos + len == ibuf.wpos
---
- true
...
result, ibuf.rpos = msgpack.decode_unchecked(ibuf.rpos)
---
...
ibuf.rpos == ibuf.wpos
---
- true
...
len
---
- 21
...
result
---
- {48: [[1, 'hello'], [2], [3], [4]]}
...
-- call
c:call("echo", {1, 2, 3}, {buffer = ibuf})
---
- 10
...
result, ibuf.rpos = msgpack.decode_unchecked(ibuf.rpos)
---
...
result
---
- {48: [1, 2, 3]}
...
c:call("echo", {}, {buffer = ibuf})
---
- 7
...
result, ibuf.rpos = msgpack.decode_unchecked(ibuf.rpos)
---
...
result
---
- {48: []}
...
c:call("echo", nil, {buffer = ibuf})
---
- 7
...
result, ibuf.rpos = msgpack.decode_unchecked(ibuf.rpos)
---
...
result
---
- {48: []}
...
-- eval
c:eval("echo(...)", {1, 2, 3}, {buffer = ibuf})
---
- 7
...
result, ibuf.rpos = msgpack.decode_unchecked(ibuf.rpos)
---
...
result
---
- {48: []}
...
c:eval("echo(...)", {}, {buffer = ibuf})
---
- 7
...
result, ibuf.rpos = msgpack.decode_unchecked(ibuf.rpos)
---
...
result
---
- {48: []}
...
c:eval("echo(...)", nil, {buffer = ibuf})
---
- 7
...
result, ibuf.rpos = msgpack.decode_unchecked(ibuf.rpos)
---
...
result
---
- {48: []}
...
-- unsupported methods
c.space.test:get({1}, { buffer = ibuf})
---
- error: 'builtin/box/net_box.lua..."]:<line>: index:get() doesn''t support `buffer` argument'
...
c.space.test.index.primary:min({}, { buffer = ibuf})
---
- error: 'builtin/box/net_box.lua..."]:<line>: index:min() doesn''t support `buffer` argument'
...
c.space.test.index.primary:max({}, { buffer = ibuf})
---
- error: 'builtin/box/net_box.lua..."]:<line>: index:max() doesn''t support `buffer` argument'
...
c.space.test.index.primary:count({}, { buffer = ibuf})
---
- error: 'builtin/box/net_box.lua..."]:<line>: index:count() doesn''t support `buffer` argument'
...
c.space.test.index.primary:get({1}, { buffer = ibuf})
---
- error: 'builtin/box/net_box.lua..."]:<line>: index:get() doesn''t support `buffer` argument'
...
-- error handling
rpos, wpos = ibuf.rpos, ibuf.wpos
---
...
c.space.test:insert({1}, {buffer = ibuf})
---
- error: Duplicate key exists in unique index 'primary' in space 'test'
...
ibuf.rpos == rpos, ibuf.wpos == wpos
---
- true
- true
...
ibuf = nil
---
...
c:close()
---
...
space:drop()
---
...
-- gh-1904 net.box hangs in :close() if a fiber was cancelled
-- while blocked in :_wait_state() in :_request()
options = {user = 'netbox', password = 'badpass', wait_connected = false, reconnect_after = 0.01}
---
...
c = net:new(box.cfg.listen, options)
---
...
f = fiber.create(function() c:call("") end)
---
...
fiber.sleep(0.01)
---
...
f:cancel(); c:close()
---
...
-- check for on_schema_reload callback
test_run:cmd("setopt delimiter ';'")
---
- true
...
do
    local a = 0
    function osr_cb()
        a = a + 1
    end
    local con = net.new(box.cfg.listen, {
        wait_connected = false
    })
    con:on_schema_reload(osr_cb)
    con:wait_connected()
    con.space._schema:select{}
    box.schema.space.create('misisipi')
    box.space.misisipi:drop()
    con.space._schema:select{}
    con:close()
    con = nil

    return a
end;
---
- 2
...
do
    local a = 0
    function osr_cb()
        a = a + 1
    end
    local con = net.new(box.cfg.listen, {
        wait_connected = true
    })
    con:on_schema_reload(osr_cb)
    con.space._schema:select{}
    box.schema.space.create('misisipi')
    box.space.misisipi:drop()
    con.space._schema:select{}
    con:close()
    con = nil

    return a
end;
---
- 1
...
test_run:cmd("setopt delimiter ''");
---
- true
...
box.schema.user.revoke('guest', 'read,write,execute', 'universe')
---
...
-- Tarantool < 1.7.1 compatibility (gh-1533)
c = net.new(box.cfg.listen)
---
...
c:ping()
---
- true
...
c:close()
---
...
-- Test for connect_timeout > 0 in netbox connect
test_run:cmd("setopt delimiter ';'");
---
- true
...
greeting =
"Tarantool 1.7.3 (Lua console)~~~~~~~~~~~~~~~~~~~~~~~~~~~~~~~~~~\n" ..
"type 'help' for interactive help~~~~~~~~~~~~~~~~~~~~~~~~~~~~~~~\n";
---
...
socket = require('socket');
---
...
srv = socket.tcp_server('localhost', 3392, {
    handler = function(fd)
        local fiber = require('fiber')
        fiber.sleep(0.1)
        fd:write(greeting)
    end
});
---
...
-- we must get timeout
nb = net.new('localhost:3392', {
    wait_connected = true, console = true,
    connect_timeout = 0.01
});
---
...
nb.error:find('timed out') ~= nil;
---
- true
...
nb:close();
---
...
-- we must get peer closed
nb = net.new('localhost:3392', {
    wait_connected = true, console = true,
    connect_timeout = 0.2
});
---
...
nb.error ~= "Timeout exceeded";
---
- true
...
nb:close();
---
...
test_run:cmd("setopt delimiter ''");
---
- true
...
srv:close()
---
- true
...
test_run:cmd("clear filter")
---
- true
...
--
-- gh-2402 net.box doesn't support space:format()
--
space = box.schema.space.create('test', {format={{name="id", type="unsigned"}}})
---
...
space ~= nil
---
- true
...
_ = box.space.test:create_index('primary')
---
...
box.schema.user.grant('guest','read,write,execute','space', 'test')
---
...
c = net.connect(box.cfg.listen)
---
...
c:ping()
---
- true
...
c.space.test ~= nil
---
- true
...
format = c.space.test:format()
---
...
format[1] ~= nil
---
- true
...
format[1].name == "id"
---
- true
...
format[1].type == "unsigned"
---
- true
...
c.space.test:format({})
---
- error: net.box does not support setting space format
...
c:close()
---
...
space:drop()
---
...
--
-- Check that it's possible to get connection object form net.box space
--
space = box.schema.space.create('test', {format={{name="id", type="unsigned"}}})
---
...
space ~= nil
---
- true
...
_ = box.space.test:create_index('primary')
---
...
box.schema.user.grant('guest','read,write,execute','space', 'test')
---
...
c = net.connect(box.cfg.listen)
---
...
c:ping()
---
- true
...
c.space.test ~= nil
---
- true
...
c.space.test.connection == c
---
- true
...
box.schema.user.revoke('guest','read,write,execute','space', 'test')
---
...
c:close()
---
...
--
-- gh-2642: box.session.type()
--
box.schema.user.grant('guest','read,write,execute','universe')
---
...
c = net.connect(box.cfg.listen)
---
...
c:call("box.session.type")
---
- binary
...
c:close()
---
...
--
-- On_connect/disconnect triggers.
--
test_run:cmd('create server connecter with script = "box/proxy.lua"')
---
- true
...
test_run:cmd('start server connecter')
---
- true
...
test_run:cmd("set variable connect_to to 'connecter.listen'")
---
- true
...
conn = net.connect(connect_to, { reconnect_after = 0.1 })
---
...
conn.state
---
- active
...
connected_cnt = 0
---
...
disconnected_cnt = 0
---
...
function on_connect() connected_cnt = connected_cnt + 1 end
---
...
function on_disconnect() disconnected_cnt = disconnected_cnt + 1 end
---
...
conn:on_connect(on_connect)
---
...
conn:on_disconnect(on_disconnect)
---
...
test_run:cmd('stop server connecter')
---
- true
...
test_run:cmd('start server connecter')
---
- true
...
while conn.state ~= 'active' do fiber.sleep(0.1) end
---
...
connected_cnt
---
- 1
...
disconnected_cnt
---
- 1
...
conn:close()
---
...
disconnected_cnt
---
- 2
...
test_run:cmd('stop server connecter')
---
- true
...
--
-- gh-2401 update pseudo objects not replace them
--
space:drop()
---
...
space = box.schema.space.create('test')
---
...
c = net.connect(box.cfg.listen)
---
...
cspace = c.space.test
---
...
space.index.test_index == nil
---
- true
...
cspace.index.test_index == nil
---
- true
...
_ = space:create_index("test_index", {parts={1, 'string'}})
---
...
c:reload_schema()
---
...
space.index.test_index ~= nil
---
- true
...
cspace.index.test_index ~= nil
---
- true
...
c.space.test.index.test_index ~= nil
---
- true
...
-- cleanup
box.schema.user.revoke('guest','read,write,execute','universe')
---
...
space:drop()
---
...
--
-- gh-946: long polling CALL blocks input
--
box.schema.user.grant('guest', 'execute', 'universe')
---
...
c = net.connect(box.cfg.listen)
---
...
N = 100
---
...
pad = string.rep('x', 1024)
---
...
long_call_cond = fiber.cond()
---
...
long_call_channel = fiber.channel()
---
...
fast_call_channel = fiber.channel()
---
...
function fast_call(x) return x end
---
...
function long_call(x) long_call_cond:wait() return x * 2 end
---
...
test_run:cmd("setopt delimiter ';'")
---
- true
...
for i = 1, N do
    fiber.create(function()
        fast_call_channel:put(c:call('fast_call', {i, pad}))
    end)
    fiber.create(function()
        long_call_channel:put(c:call('long_call', {i, pad}))
    end)
end
test_run:cmd("setopt delimiter ''");
---
...
x = 0
---
...
for i = 1, N do x = x + fast_call_channel:get() end
---
...
x
---
- 5050
...
long_call_cond:broadcast()
---
...
x = 0
---
...
for i = 1, N do x = x + long_call_channel:get() end
---
...
x
---
- 10100
...
-- Check that a connection does not leak if there is
-- a long CALL in progress when it is closed.
disconnected = false
---
...
function on_disconnect() disconnected = true end
---
...
box.session.on_disconnect(on_disconnect) == on_disconnect
---
- true
...
ch1 = fiber.channel(1)
---
...
ch2 = fiber.channel(1)
---
...
function wait_signal() ch1:put(true) ch2:get() end
---
...
_ = fiber.create(function() c:call('wait_signal') end)
---
...
ch1:get()
---
- true
...
c:close()
---
...
fiber.sleep(0)
---
...
disconnected -- false
---
- false
...
ch2:put(true)
---
- true
...
while disconnected == false do fiber.sleep(0.01) end
---
...
disconnected -- true
---
- true
...
box.session.on_disconnect(nil, on_disconnect)
---
...
--
-- gh-2666: check that netbox.call is not repeated on schema
-- change.
--
box.schema.user.grant('guest', 'write', 'space', '_space')
---
...
box.schema.user.grant('guest', 'write', 'space', '_schema')
---
...
count = 0
---
...
function create_space(name) count = count + 1 box.schema.create_space(name) return true end
---
...
c = net.connect(box.cfg.listen)
---
...
c:call('create_space', {'test1'})
---
- true
...
count
---
- 1
...
c:call('create_space', {'test2'})
---
- true
...
count
---
- 2
...
c:call('create_space', {'test3'})
---
- true
...
count
---
- 3
...
box.space.test1:drop()
---
...
box.space.test2:drop()
---
...
box.space.test3:drop()
---
...
box.schema.user.revoke('guest', 'write', 'space', '_space')
---
...
box.schema.user.revoke('guest', 'write', 'space', '_schema')
---
...
c:close()
---
...
--
-- gh-3164: netbox connection is not closed and garbage collected
-- ever, if reconnect_after is set.
--
test_run:cmd('start server connecter')
---
- true
...
test_run:cmd("set variable connect_to to 'connecter.listen'")
---
- true
...
weak = setmetatable({}, {__mode = 'v'})
---
...
-- Create strong and weak reference. Weak is valid until strong
-- is valid too.
strong = net.connect(connect_to, {reconnect_after = 0.1})
---
...
weak.c = strong
---
...
weak.c:ping()
---
- true
...
test_run:cmd('stop server connecter')
---
- true
...
test_run:cmd('cleanup server connecter')
---
- true
...
-- Check the connection tries to reconnect at least two times.
-- 'Cannot assign requested address' is the crutch for running the
-- tests in a docker. This error emits instead of
-- 'Connection refused' inside a docker.
old_log_level = box.cfg.log_level
---
...
box.cfg{log_level = 6}
---
...
log.info(string.rep('a', 1000))
---
...
test_run:cmd("setopt delimiter ';'")
---
- true
...
while test_run:grep_log('default', 'Connection refused', 1000) == nil and
      test_run:grep_log('default', 'Cannot assign requested address', 1000) == nil do
       fiber.sleep(0.1)
end;
---
...
log.info(string.rep('a', 1000));
---
...
while test_run:grep_log('default', 'Connection refused', 1000) == nil and
      test_run:grep_log('default', 'Cannot assign requested address', 1000) == nil do
       fiber.sleep(0.1)
end;
---
...
test_run:cmd("setopt delimiter ''");
---
- true
...
box.cfg{log_level = old_log_level}
---
...
collectgarbage('collect')
---
- 0
...
strong.state
---
- error_reconnect
...
strong == weak.c
---
- true
...
-- Remove single strong reference. Now connection must be garbage
-- collected.
strong = nil
---
...
collectgarbage('collect')
---
- 0
...
-- Now weak.c is null, because it was weak reference, and the
-- connection is deleted by 'collect'.
weak.c
---
- null
...
--
-- gh-2677: netbox supports console connections, that complicates
-- both console and netbox. It was necessary because before a
-- connection is established, a console does not known is it
-- binary or text protocol, and netbox could not be created from
-- existing socket.
--
box.schema.user.grant('guest','read,write,execute','universe')
---
...
urilib = require('uri')
---
...
uri = urilib.parse(tostring(box.cfg.listen))
---
...
s, greeting = net.establish_connection(uri.host, uri.service)
---
...
c = net.wrap(s, greeting, uri.host, uri.service, {reconnect_after = 0.01})
---
...
c.state
---
- active
...
a = 100
---
...
function kek(args) return {1, 2, 3, args} end
---
...
c:eval('a = 200')
---
...
a
---
- 200
...
c:call('kek', {300})
---
- [1, 2, 3, 300]
...
s = box.schema.create_space('test')
---
...
pk = s:create_index('pk')
---
...
c:reload_schema()
---
...
c.space.test:replace{1}
---
- [1]
...
c.space.test:get{1}
---
- [1]
...
c.space.test:delete{1}
---
- [1]
...
--
-- Break a connection to test reconnect_after.
--
_ = c._transport.perform_request(nil, nil, 'inject', nil, nil, '\x80')
---
...
c.state
---
- error_reconnect
...
while not c:is_connected() do fiber.sleep(0.01) end
---
...
c:ping()
---
- true
...
s:drop()
---
...
c:close()
---
...
--
-- Test a case, when netbox can not connect first time, but
-- reconnect_after is set.
--
c = net.connect('localhost:33333', {reconnect_after = 0.1, wait_connected = false})
---
...
while c.state ~= 'error_reconnect' do fiber.sleep(0.01) end
---
...
c:close()
---
...
box.schema.user.revoke('guest', 'read,write,execute', 'universe')
---
...
c.state
---
- closed
...
c = nil
---
...
--
-- gh-3256 net.box is_nullable and collation options output
--
space = box.schema.create_space('test')
---
...
box.schema.user.grant('guest', 'read,write,execute', 'universe')
---
...
_ = space:create_index('pk')
---
...
_ = space:create_index('sk', {parts = {{2, 'unsigned', is_nullable = true}}})
---
...
c = net:connect(box.cfg.listen)
---
...
c.space.test.index.sk.parts
---
- - type: unsigned
    is_nullable: true
    fieldno: 2
...
space:drop()
---
...
space = box.schema.create_space('test')
---
...
box.internal.collation.create('test', 'ICU', 'ru-RU')
---
...
_ = space:create_index('sk', { type = 'tree', parts = {{1, 'str', collation = 'test'}}, unique = true })
---
...
c:reload_schema()
---
...
c.space.test.index.sk.parts
---
- - type: string
    is_nullable: false
    collation_id: 3
    fieldno: 1
...
c:close()
---
...
box.internal.collation.drop('test')
---
...
space:drop()
---
...
<<<<<<< HEAD
c.state
---
- closed
...
c = nil
---
...
--
-- gh-3107: fiber-async netbox.
--
cond = nil
---
...
function long_function(...) cond = fiber.cond() cond:wait() return ... end
---
...
function finalize_long() while not cond do fiber.sleep(0.01) end cond:signal() cond = nil end
---
...
s = box.schema.create_space('test')
---
...
pk = s:create_index('pk')
---
...
s:replace{1}
---
- [1]
...
s:replace{2}
---
- [2]
...
s:replace{3}
---
- [3]
...
s:replace{4}
---
- [4]
...
c = net:connect(box.cfg.listen)
---
...
--
-- Check long connections, multiple wait_result().
--
future = c:call('long_function', {1, 2, 3}, {is_async = true})
---
...
future:result()
---
- null
- Response is not ready
...
future:is_ready()
---
- false
...
future:wait_result(0.01) -- Must fail on timeout.
---
- null
- Timeout exceeded
...
finalize_long()
---
...
ret = future:wait_result(100)
---
...
future:is_ready()
---
- true
...
-- Any timeout is ok - response is received already.
future:wait_result(0)
---
- [1, 2, 3]
...
future:wait_result(0.01)
---
- [1, 2, 3]
...
ret
---
- [1, 2, 3]
...
_, err = pcall(future.wait_result, future, true)
---
...
err:find('Usage') ~= nil
---
- true
...
_, err = pcall(future.wait_result, future, '100')
---
...
err:find('Usage') ~= nil
---
- true
...
--
-- Check infinity timeout.
--
ret = nil
---
...
_ = fiber.create(function() ret = c:call('long_function', {1, 2, 3}, {is_async = true}):wait_result() end)
---
...
finalize_long()
---
...
while not ret do fiber.sleep(0.01) end
---
...
ret
---
- [1, 2, 3]
...
future = c:eval('return long_function(...)', {1, 2, 3}, {is_async = true})
---
...
future:result()
---
- null
- Response is not ready
...
future:wait_result(0.01) -- Must fail on timeout.
---
- null
- Timeout exceeded
...
finalize_long()
---
...
future:wait_result(100)
---
- [1, 2, 3]
...
--
-- Ensure the request is garbage collected both if is not used and
-- if is.
--
gc_test = setmetatable({}, {__mode = 'v'})
---
...
gc_test.future = c:call('long_function', {1, 2, 3}, {is_async = true})
---
...
gc_test.future ~= nil
---
- true
...
collectgarbage()
---
- 0
...
gc_test
---
- []
...
finalize_long()
---
...
future = c:call('long_function', {1, 2, 3}, {is_async = true})
---
...
collectgarbage()
---
- 0
...
future ~= nil
---
- true
...
finalize_long()
---
...
future:wait_result(1000)
---
- [1, 2, 3]
...
collectgarbage()
---
- 0
...
future ~= nil
---
- true
...
gc_test.future = future
---
...
future = nil
---
...
collectgarbage()
---
- 0
...
gc_test
---
- []
...
--
-- Ensure a request can be finalized from non-caller fibers.
--
future = c:call('long_function', {1, 2, 3}, {is_async = true})
---
...
ret = {}
---
...
count = 0
---
...
for i = 1, 10 do fiber.create(function() ret[i] = future:wait_result(1000) count = count + 1 end) end
---
...
future:wait_result(0.01) -- Must fail on timeout.
---
- null
- Timeout exceeded
...
finalize_long()
---
...
while count ~= 10 do fiber.sleep(0.1) end
---
...
ret
---
- - &0 [1, 2, 3]
  - *0
  - *0
  - *0
  - *0
  - *0
  - *0
  - *0
  - *0
  - *0
...
--
-- Test space methods.
--
future = c.space.test:select({1}, {is_async = true})
---
...
ret = future:wait_result(100)
---
...
ret
---
- - [1]
...
type(ret[1])
---
- cdata
...
future = c.space.test:insert({5}, {is_async = true})
---
...
future:wait_result(100)
---
- [5]
...
s:get{5}
---
- [5]
...
future = c.space.test:replace({6}, {is_async = true})
---
...
future:wait_result(100)
---
- [6]
...
s:get{6}
---
- [6]
...
future = c.space.test:delete({6}, {is_async = true})
---
...
future:wait_result(100)
---
- [6]
...
s:get{6}
---
...
future = c.space.test:update({5}, {{'=', 2, 5}}, {is_async = true})
---
...
future:wait_result(100)
---
- [5, 5]
...
s:get{5}
---
- [5, 5]
...
future = c.space.test:upsert({5}, {{'=', 2, 6}}, {is_async = true})
---
...
future:wait_result(100)
---
- null
...
s:get{5}
---
- [5, 6]
...
future = c.space.test:get({5}, {is_async = true})
---
...
future:wait_result(100)
---
- [5, 6]
...
--
-- Test index methods.
--
future = c.space.test.index.pk:select({1}, {is_async = true})
---
...
future:wait_result(100)
---
- - [1]
...
future = c.space.test.index.pk:get({2}, {is_async = true})
---
...
future:wait_result(100)
---
- [2]
...
future = c.space.test.index.pk:min({}, {is_async = true})
---
...
future:wait_result(100)
---
- [1]
...
future = c.space.test.index.pk:max({}, {is_async = true})
---
...
future:wait_result(100)
---
- [5, 6]
...
future = c.space.test.index.pk:count({3}, {is_async = true})
---
...
future:wait_result(100)
---
- 1
...
future = c.space.test.index.pk:delete({3}, {is_async = true})
---
...
future:wait_result(100)
---
- [3]
...
s:get{3}
---
...
future = c.space.test.index.pk:update({4}, {{'=', 2, 6}}, {is_async = true})
---
...
future:wait_result(100)
---
- [4, 6]
...
s:get{4}
---
- [4, 6]
...
--
-- Test async errors.
--
future = c.space.test:insert({1}, {is_async = true})
---
...
future:wait_result()
---
- null
- Duplicate key exists in unique index 'pk' in space 'test'
...
future:result()
---
- null
- Duplicate key exists in unique index 'pk' in space 'test'
...
--
-- Test discard.
--
future = c:call('long_function', {1, 2, 3}, {is_async = true})
---
...
future:discard()
---
...
finalize_long()
---
...
future:result()
---
- null
- Response is discarded
...
future:wait_result(100)
---
- null
- Response is discarded
...
--
-- Test closed connection.
--
future = c:call('long_function', {1, 2, 3}, {is_async = true})
---
...
finalize_long()
---
...
future:wait_result(100)
---
- [1, 2, 3]
...
future2 = c:call('long_function', {1, 2, 3}, {is_async = true})
---
...
c:close()
---
...
future2:wait_result(100)
---
- null
- Connection is not established
...
future2:result()
---
- null
- Connection is not established
...
future2:discard()
---
...
-- Already successful result must be available.
future:wait_result(100)
---
- [1, 2, 3]
...
future:result()
---
- [1, 2, 3]
...
future:is_ready()
---
- true
...
finalize_long()
---
...
--
-- Test reconnect.
--
c = net:connect(box.cfg.listen, {reconnect_after = 0.01})
---
...
future = c:call('long_function', {1, 2, 3}, {is_async = true})
---
...
_ = c._transport.perform_request(nil, nil, 'inject', nil, nil, '\x80')
---
...
while not c:is_connected() do fiber.sleep(0.01) end
---
...
finalize_long()
---
...
future:wait_result(100)
---
- null
- Peer closed
...
future:result()
---
- null
- Peer closed
...
future = c:call('long_function', {1, 2, 3}, {is_async = true})
---
...
finalize_long()
---
...
future:wait_result(100)
---
- [1, 2, 3]
...
--
-- Test raw response getting.
--
ibuf = require('buffer').ibuf()
---
...
future = c:call('long_function', {1, 2, 3}, {is_async = true, buffer = ibuf})
---
...
finalize_long()
---
...
future:wait_result(100)
---
- 10
...
result, ibuf.rpos = msgpack.decode_unchecked(ibuf.rpos)
---
...
result
---
- {48: [1, 2, 3]}
...
--
-- Test async schema version change.
--
function change_schema(i) local tmp = box.schema.create_space('test'..i) return 'ok' end
---
...
future1 = c:call('change_schema', {'1'}, {is_async = true})
---
...
future2 = c:call('change_schema', {'2'}, {is_async = true})
---
...
future3 = c:call('change_schema', {'3'}, {is_async = true})
---
...
future1:wait_result()
---
- ['ok']
...
future2:wait_result()
---
- ['ok']
...
future3:wait_result()
---
- ['ok']
...
c:close()
---
...
s:drop()
---
...
box.space.test1:drop()
---
...
box.space.test2:drop()
---
...
box.space.test3:drop()
---
...
--
-- gh-3400: long-poll input discard must not touch event loop of
-- a closed connection.
--
function long() fiber.yield() return 100 end
---
...
c = net.connect(box.cfg.listen)
---
...
c:ping()
---
- true
...
-- Create batch of two requests. First request is sent to TX
-- thread, second one terminates connection. The preceeding
-- request discards input, and this operation must not trigger
-- new attempts to read any data - the connection is closed
-- already.
--
f = fiber.create(c._transport.perform_request, nil, nil, 'call_17', nil, nil, 'long', {}) c._transport.perform_request(nil, nil, 'inject', nil, nil, '\x80')
---
...
while f:status() ~= 'dead' do fiber.sleep(0.01) end
---
...
c:close()
---
...
=======
--
-- gh-3464: iproto hangs in 100% CPU when too big packet size
-- is received due to size_t overflow.
--
c = net:connect(box.cfg.listen)
---
...
data = msgpack.encode(18400000000000000000)..'aaaaaaa'
---
...
c._transport.perform_request(nil, nil, 'inject', nil, data)
---
- 77
- Peer closed
...
c:close()
---
...
test_run:grep_log('default', 'too big packet size in the header') ~= nil
---
- true
...
>>>>>>> c6951c92
box.schema.user.revoke('guest', 'read,write,execute', 'universe')
---
...<|MERGE_RESOLUTION|>--- conflicted
+++ resolved
@@ -2463,7 +2463,6 @@
 space:drop()
 ---
 ...
-<<<<<<< HEAD
 c.state
 ---
 - closed
@@ -3063,7 +3062,6 @@
 c:close()
 ---
 ...
-=======
 --
 -- gh-3464: iproto hangs in 100% CPU when too big packet size
 -- is received due to size_t overflow.
@@ -3074,9 +3072,9 @@
 data = msgpack.encode(18400000000000000000)..'aaaaaaa'
 ---
 ...
-c._transport.perform_request(nil, nil, 'inject', nil, data)
----
-- 77
+c._transport.perform_request(nil, nil, 'inject', nil, nil, data)
+---
+- null
 - Peer closed
 ...
 c:close()
@@ -3086,7 +3084,6 @@
 ---
 - true
 ...
->>>>>>> c6951c92
 box.schema.user.revoke('guest', 'read,write,execute', 'universe')
 ---
 ...