/*
 * Copyright 2010-2016, Tarantool AUTHORS, please see AUTHORS file.
 *
 * Redistribution and use in source and binary forms, with or
 * without modification, are permitted provided that the following
 * conditions are met:
 *
 * 1. Redistributions of source code must retain the above
 *    copyright notice, this list of conditions and the
 *    following disclaimer.
 *
 * 2. Redistributions in binary form must reproduce the above
 *    copyright notice, this list of conditions and the following
 *    disclaimer in the documentation and/or other materials
 *    provided with the distribution.
 *
 * THIS SOFTWARE IS PROVIDED BY <COPYRIGHT HOLDER> ``AS IS'' AND
 * ANY EXPRESS OR IMPLIED WARRANTIES, INCLUDING, BUT NOT LIMITED
 * TO, THE IMPLIED WARRANTIES OF MERCHANTABILITY AND FITNESS FOR
 * A PARTICULAR PURPOSE ARE DISCLAIMED. IN NO EVENT SHALL
 * <COPYRIGHT HOLDER> OR CONTRIBUTORS BE LIABLE FOR ANY DIRECT,
 * INDIRECT, INCIDENTAL, SPECIAL, EXEMPLARY, OR CONSEQUENTIAL
 * DAMAGES (INCLUDING, BUT NOT LIMITED TO, PROCUREMENT OF
 * SUBSTITUTE GOODS OR SERVICES; LOSS OF USE, DATA, OR PROFITS; OR
 * BUSINESS INTERRUPTION) HOWEVER CAUSED AND ON ANY THEORY OF
 * LIABILITY, WHETHER IN CONTRACT, STRICT LIABILITY, OR TORT
 * (INCLUDING NEGLIGENCE OR OTHERWISE) ARISING IN ANY WAY OUT OF
 * THE USE OF THIS SOFTWARE, EVEN IF ADVISED OF THE POSSIBILITY OF
 * SUCH DAMAGE.
 */
#include "alter.h"
#include "schema.h"
#include "user.h"
#include "space.h"
#include "index.h"
#include "func.h"
#include "coll_cache.h"
#include "txn.h"
#include "tuple.h"
#include "fiber.h" /* for gc_pool */
#include "scoped_guard.h"
#include "third_party/base64.h"
#include <new> /* for placement new */
#include <stdio.h> /* snprintf() */
#include <ctype.h>
#include "replication.h" /* for replica_set_id() */
#include "session.h" /* to fetch the current user. */
#include "vclock.h" /* VCLOCK_MAX */
#include "xrow.h"
#include "iproto_constants.h"
#include "identifier.h"
#include "memtx_tuple.h"
#include "version.h"
#include "sequence.h"

/**
 * chap-sha1 of empty string, i.e.
 * base64_encode(sha1(sha1(""), 0)
 */
#define CHAP_SHA1_EMPTY_PASSWORD "vhvewKp0tNyweZQ+cFKAlsyphfg="

/* {{{ Auxiliary functions and methods. */

static void
access_check_ddl(const char *name, uint32_t owner_uid,
		 enum schema_object_type type,
		 enum priv_type priv_type,
		 bool is_17_compat_mode)
{
	struct credentials *cr = effective_user();
	user_access_t has_access = cr->universal_access;
	/*
	 * XXX: pre 1.7.7 there was no specific 'CREATE' or
	 * 'ALTER' ACL, instead, read and write access on universe
	 * was used to allow create/alter.
	 * For backward compatibility, if a user has read and write
	 * access on the universe, grant it CREATE access
	 * automatically.
	 * The legacy fix does not affect sequences since they
	 * were added in 1.7.7 only.
	 */
	if (is_17_compat_mode && has_access & PRIV_R && has_access & PRIV_W)
		has_access |= PRIV_C | PRIV_A;

	user_access_t access = ((PRIV_U | (user_access_t) priv_type) &
				~has_access);
	bool is_owner = owner_uid == cr->uid || cr->uid == ADMIN;
	/*
	 * Only the owner of the object or someone who has
	 * specific DDL privilege on the object can execute
	 * DDL. If a user has no USAGE access and is owner,
	 * deny access as well.
	 */
	if (access == 0 || (is_owner && !(access & PRIV_U)))
		return; /* Access granted. */

	struct user *user = user_find_xc(cr->uid);
	if (is_owner) {
		tnt_raise(AccessDeniedError,
			  priv_name(PRIV_U),
			  schema_object_name(SC_UNIVERSE),
			  "",
			  user->def->name);
	} else {
		tnt_raise(AccessDeniedError,
			  priv_name(access),
			  schema_object_name(type),
			  name,
			  user->def->name);
	}
}

/**
 * Throw an exception if the given index definition
 * is incompatible with a sequence.
 */
static void
index_def_check_sequence(struct index_def *index_def, const char *space_name)
{
	enum field_type type = index_def->key_def->parts[0].type;
	if (type != FIELD_TYPE_UNSIGNED && type != FIELD_TYPE_INTEGER) {
		tnt_raise(ClientError, ER_MODIFY_INDEX, index_def->name,
			  space_name, "sequence cannot be used with "
			  "a non-integer key");
	}
}

/**
 * Support function for index_def_new_from_tuple(..)
 * Checks tuple (of _index space) and throws a nice error if it is invalid
 * Checks only types of fields and their count!
 */
static void
index_def_check_tuple(const struct tuple *tuple)
{
	const mp_type common_template[] =
		{MP_UINT, MP_UINT, MP_STR, MP_STR, MP_MAP, MP_ARRAY};
	const char *data = tuple_data(tuple);
	uint32_t field_count = mp_decode_array(&data);
	const char *field_start = data;
	if (field_count != 6)
		goto err;
	for (size_t i = 0; i < lengthof(common_template); i++) {
		enum mp_type type = mp_typeof(*data);
		if (type != common_template[i])
			goto err;
		mp_next(&data);
	}
	return;

err:
	char got[DIAG_ERRMSG_MAX];
	char *p = got, *e = got + sizeof(got);
	data = field_start;
	for (uint32_t i = 0; i < field_count && p < e; i++) {
		enum mp_type type = mp_typeof(*data);
		mp_next(&data);
		p += snprintf(p, e - p, i ? ", %s" : "%s", mp_type_strs[type]);
	}
	tnt_raise(ClientError, ER_WRONG_INDEX_RECORD, got,
		  "space id (unsigned), index id (unsigned), name (string), "\
		  "type (string), options (map), parts (array)");
}

/**
 * Fill index_opts structure from opts field in tuple of space _index
 * Throw an error is unrecognized option.
 */
static void
index_opts_decode(struct index_opts *opts, const char *map,
		  struct region *region)
{
	index_opts_create(opts);
	if (opts_decode(opts, index_opts_reg, &map, ER_WRONG_INDEX_OPTIONS,
			BOX_INDEX_FIELD_OPTS, region) != 0)
		diag_raise();
	if (opts->distance == rtree_index_distance_type_MAX) {
		tnt_raise(ClientError, ER_WRONG_INDEX_OPTIONS,
			  BOX_INDEX_FIELD_OPTS, "distance must be either "\
			  "'euclid' or 'manhattan'");
	}
<<<<<<< HEAD
	if (opts->sql != NULL) {
		char *sql = strdup(opts->sql);
		if (sql == NULL) {
			opts->sql = NULL;
			tnt_raise(OutOfMemory, strlen(opts->sql) + 1, "strdup",
				  "sql");
		}
		opts->sql = sql;
	}
	if (opts->run_count_per_level <= 0)
=======
	if (opts->range_size <= 0) {
>>>>>>> bdf22bac
		tnt_raise(ClientError, ER_WRONG_INDEX_OPTIONS,
			  BOX_INDEX_FIELD_OPTS,
			  "range_size must be greater than 0");
	}
	if (opts->page_size <= 0 || opts->page_size > opts->range_size) {
		tnt_raise(ClientError, ER_WRONG_INDEX_OPTIONS,
			  BOX_INDEX_FIELD_OPTS,
			  "page_size must be greater than 0 and "
			  "less than or equal to range_size");
	}
	if (opts->run_count_per_level <= 0) {
		tnt_raise(ClientError, ER_WRONG_INDEX_OPTIONS,
			  BOX_INDEX_FIELD_OPTS,
			  "run_count_per_level must be greater than 0");
	}
	if (opts->run_size_ratio <= 1) {
		tnt_raise(ClientError, ER_WRONG_INDEX_OPTIONS,
			  BOX_INDEX_FIELD_OPTS,
			  "run_size_ratio must be greater than 1");
	}
	if (opts->bloom_fpr <= 0 || opts->bloom_fpr > 1) {
		tnt_raise(ClientError, ER_WRONG_INDEX_OPTIONS,
			  BOX_INDEX_FIELD_OPTS,
			  "bloom_fpr must be greater than 0 and "
			  "less than or equal to 1");
	}
}

/**
 * Create a index_def object from a record in _index
 * system space.
 *
 * Check that:
 * - index id is within range
 * - index type is supported
 * - part count > 0
 * - there are parts for the specified part count
 * - types of parts in the parts array are known to the system
 * - fieldno of each part in the parts array is within limits
 */
static struct index_def *
index_def_new_from_tuple(struct tuple *tuple, struct space *space)
{
	index_def_check_tuple(tuple);

	struct index_opts opts;
	uint32_t id = tuple_field_u32_xc(tuple, BOX_INDEX_FIELD_SPACE_ID);
	uint32_t index_id = tuple_field_u32_xc(tuple, BOX_INDEX_FIELD_ID);
	enum index_type type =
		STR2ENUM(index_type, tuple_field_cstr_xc(tuple,
							 BOX_INDEX_FIELD_TYPE));
	uint32_t name_len;
	const char *name = tuple_field_str_xc(tuple, BOX_INDEX_FIELD_NAME,
					      &name_len);
	const char *opts_field =
		tuple_field_with_type_xc(tuple, BOX_INDEX_FIELD_OPTS,
					 MP_MAP);
	index_opts_decode(&opts, opts_field, &fiber()->gc);
	const char *parts = tuple_field(tuple, BOX_INDEX_FIELD_PARTS);
	uint32_t part_count = mp_decode_array(&parts);
	if (name_len > BOX_NAME_MAX) {
		tnt_raise(ClientError, ER_MODIFY_INDEX,
			  tt_cstr(name, BOX_INVALID_NAME_MAX),
			  space_name(space), "index name is too long");
	}
	identifier_check_xc(name, name_len);
	struct key_def *key_def = NULL;
	struct key_part_def *part_def = (struct key_part_def *)
			malloc(sizeof(*part_def) * part_count);
	if (part_def == NULL) {
		tnt_raise(OutOfMemory, sizeof(*part_def) * part_count,
			  "malloc", "key_part_def");
	}
	auto key_def_guard = make_scoped_guard([=] {
		free(part_def);
		free(key_def);
	});
	if (key_def_decode_parts(part_def, part_count, &parts,
				 space->def->fields,
				 space->def->field_count) != 0)
		diag_raise();
	key_def = key_def_new_with_parts(part_def, part_count);
	if (key_def == NULL)
		diag_raise();
	struct index_def *index_def =
		index_def_new(id, index_id, name, name_len, type,
			      &opts, key_def, space_index_key_def(space, 0));
	if (index_def == NULL)
		diag_raise();
	auto index_def_guard = make_scoped_guard([=] { index_def_delete(index_def); });
	index_def_check_xc(index_def, space_name(space));
	space_check_index_def_xc(space, index_def);
	if (index_def->iid == 0 && space->sequence != NULL)
		index_def_check_sequence(index_def, space_name(space));
	index_def_guard.is_active = false;
	return index_def;
}

/**
 * Fill space opts from the msgpack stream (MP_MAP field in the
 * tuple).
 */
static void
space_opts_decode(struct space_opts *opts, const char *map,
		  struct region *region)
{
	space_opts_create(opts);
	if (opts_decode(opts, space_opts_reg, &map, ER_WRONG_SPACE_OPTIONS,
			BOX_SPACE_FIELD_OPTS, region) != 0)
		diag_raise();
	if (opts->sql != NULL) {
		char *sql = strdup(opts->sql);
		if (sql == NULL) {
			opts->sql = NULL;
			tnt_raise(OutOfMemory, strlen(opts->sql) + 1, "strdup",
				  "sql");
		}
		opts->sql = sql;
	}
}

/**
 * Decode field definition from MessagePack map. Format:
 * {name: <string>, type: <string>}. Type is optional.
 * @param[out] field Field to decode to.
 * @param data MessagePack map to decode.
 * @param space_name Name of a space, from which the field is got.
 *        Used in error messages.
 * @param name_len Length of @a space_name.
 * @param errcode Error code to use for client errors. Either
 *        create or modify space errors.
 * @param fieldno Field number to decode. Used in error messages.
 * @param region Region to allocate field name.
 */
static void
field_def_decode(struct field_def *field, const char **data,
		 const char *space_name, uint32_t name_len,
		 uint32_t errcode, uint32_t fieldno, struct region *region)
{
	if (mp_typeof(**data) != MP_MAP) {
		tnt_raise(ClientError, errcode, tt_cstr(space_name, name_len),
			  tt_sprintf("field %d is not map",
				     fieldno + TUPLE_INDEX_BASE));
	}
	int count = mp_decode_map(data);
	*field = field_def_default;
	bool is_action_missing = true;
	uint32_t action_literal_len = strlen("nullable_action");
	for (int i = 0; i < count; ++i) {
		if (mp_typeof(**data) != MP_STR) {
			tnt_raise(ClientError, errcode,
				  tt_cstr(space_name, name_len),
				  tt_sprintf("field %d format is not map"\
					     " with string keys",
					     fieldno + TUPLE_INDEX_BASE));
		}
		uint32_t key_len;
		const char *key = mp_decode_str(data, &key_len);
		if (opts_parse_key(field, field_def_reg, key, key_len, data,
				   ER_WRONG_SPACE_FORMAT,
				   fieldno + TUPLE_INDEX_BASE, region,
				   true) != 0)
			diag_raise();
		if (is_action_missing &&
		    key_len == action_literal_len &&
		    memcmp(key, "nullable_action", action_literal_len) == 0)
			is_action_missing = false;
	}
	if (is_action_missing) {
		field->nullable_action = field->is_nullable ?
			ON_CONFLICT_ACTION_NONE
			: ON_CONFLICT_ACTION_DEFAULT;
	}
	if (field->name == NULL) {
		tnt_raise(ClientError, errcode, tt_cstr(space_name, name_len),
			  tt_sprintf("field %d name is not specified",
				     fieldno + TUPLE_INDEX_BASE));
	}
	size_t field_name_len = strlen(field->name);
	if (field_name_len > BOX_NAME_MAX) {
		tnt_raise(ClientError, errcode, tt_cstr(space_name, name_len),
			  tt_sprintf("field %d name is too long",
				     fieldno + TUPLE_INDEX_BASE));
	}
	identifier_check_xc(field->name, field_name_len);
	if (field->type == field_type_MAX) {
		tnt_raise(ClientError, errcode, tt_cstr(space_name, name_len),
			  tt_sprintf("field %d has unknown field type",
				     fieldno + TUPLE_INDEX_BASE));
	}
	if (field->nullable_action == on_conflict_action_MAX) {
		tnt_raise(ClientError, errcode, tt_cstr(space_name, name_len),
			  tt_sprintf("field %d has unknown field on conflict "
				     "nullable action",
				     fieldno + TUPLE_INDEX_BASE));
	}
	if (!((field->is_nullable && field->nullable_action ==
	       ON_CONFLICT_ACTION_NONE)
	      || (!field->is_nullable
		  && field->nullable_action != ON_CONFLICT_ACTION_NONE))) {
		tnt_raise(ClientError, errcode, tt_cstr(space_name, name_len),
			  tt_sprintf("field %d has conflicting nullability and "
				     "nullable action properties", fieldno +
				     TUPLE_INDEX_BASE));
	}
}

/**
 * Decode MessagePack array of fields.
 * @param data MessagePack array of fields.
 * @param[out] out_count Length of a result array.
 * @param space_name Space name to use in error messages.
 * @param errcode Errcode for client errors.
 * @param region Region to allocate result array.
 *
 * @retval Array of fields.
 */
static struct field_def *
space_format_decode(const char *data, uint32_t *out_count,
		    const char *space_name, uint32_t name_len,
		    uint32_t errcode, struct region *region)
{
	/* Type is checked by _space format. */
	assert(mp_typeof(*data) == MP_ARRAY);
	uint32_t count = mp_decode_array(&data);
	*out_count = count;
	if (count == 0)
		return NULL;
	size_t size = count * sizeof(struct field_def);
	struct field_def *region_defs =
		(struct field_def *) region_alloc_xc(region, size);
	for (uint32_t i = 0; i < count; ++i) {
		field_def_decode(&region_defs[i], &data, space_name, name_len,
				 errcode, i, region);
	}
	return region_defs;
}

/**
 * Fill space_def structure from struct tuple.
 */
static struct space_def *
space_def_new_from_tuple(struct tuple *tuple, uint32_t errcode,
			 struct region *region)
{
	uint32_t name_len;
	const char *name =
		tuple_field_str_xc(tuple, BOX_SPACE_FIELD_NAME, &name_len);
	if (name_len > BOX_NAME_MAX)
		tnt_raise(ClientError, errcode,
			  tt_cstr(name, BOX_INVALID_NAME_MAX),
			  "space name is too long");
	identifier_check_xc(name, name_len);
	uint32_t id = tuple_field_u32_xc(tuple, BOX_SPACE_FIELD_ID);
	if (id > BOX_SPACE_MAX) {
		tnt_raise(ClientError, errcode, tt_cstr(name, name_len),
			  "space id is too big");
	}
	if (id == 0) {
		tnt_raise(ClientError, errcode, tt_cstr(name, name_len),
			  "space id 0 is reserved");
	}
	uint32_t uid = tuple_field_u32_xc(tuple, BOX_SPACE_FIELD_UID);
	uint32_t exact_field_count =
		tuple_field_u32_xc(tuple, BOX_SPACE_FIELD_FIELD_COUNT);
	uint32_t engine_name_len;
	const char *engine_name =
		tuple_field_str_xc(tuple, BOX_SPACE_FIELD_ENGINE,
				   &engine_name_len);
	/*
	 * Engines are compiled-in so their names are known in
	 * advance to be shorter than names of other identifiers.
	 */
	if (engine_name_len > ENGINE_NAME_MAX) {
		tnt_raise(ClientError, errcode, tt_cstr(name, name_len),
			  "space engine name is too long");
	}
	identifier_check_xc(engine_name, engine_name_len);
	struct field_def *fields;
	uint32_t field_count;
	/* Check space opts. */
	const char *space_opts =
		tuple_field_with_type_xc(tuple, BOX_SPACE_FIELD_OPTS,
					 MP_MAP);
	/* Check space format */
	const char *format =
		tuple_field_with_type_xc(tuple, BOX_SPACE_FIELD_FORMAT,
					 MP_ARRAY);
	fields = space_format_decode(format, &field_count, name,
				     name_len, errcode, region);
	if (exact_field_count != 0 &&
	    exact_field_count < field_count) {
		tnt_raise(ClientError, errcode, tt_cstr(name, name_len),
			  "exact_field_count must be either 0 or >= "\
			  "formatted field count");
	}
	struct space_opts opts;
	space_opts_decode(&opts, space_opts, region);
	struct space_def *def =
		space_def_new_xc(id, uid, exact_field_count, name, name_len,
				 engine_name, engine_name_len, &opts, fields,
				 field_count);
	auto def_guard = make_scoped_guard([=] { space_def_delete(def); });
	struct engine *engine = engine_find_xc(def->engine_name);
	engine_check_space_def_xc(engine, def);
	def_guard.is_active = false;
	return def;
}

/**
 * Space old and new space triggers (move the original triggers
 * to the new space, or vice versa, restore the original triggers
 * in the old space).
 */
static void
space_swap_triggers(struct space *new_space, struct space *old_space)
{
	rlist_swap(&new_space->before_replace, &old_space->before_replace);
	rlist_swap(&new_space->on_replace, &old_space->on_replace);
	rlist_swap(&new_space->on_stmt_begin, &old_space->on_stmt_begin);
}

/**
 * True if the space has records identified by key 'uid'.
 * Uses 'iid' index.
 */
bool
space_has_data(uint32_t id, uint32_t iid, uint32_t uid)
{
	struct space *space = space_by_id(id);
	if (space == NULL)
		return false;

	if (space_index(space, iid) == NULL)
		return false;

	struct index *index = index_find_system_xc(space, iid);
	char key[6];
	assert(mp_sizeof_uint(BOX_SYSTEM_ID_MIN) <= sizeof(key));
	mp_encode_uint(key, uid);
	struct iterator *it = index_create_iterator_xc(index, ITER_EQ, key, 1);
	IteratorGuard iter_guard(it);
	if (iterator_next_xc(it) != NULL)
		return true;
	return false;
}

/* }}} */

/* {{{ struct alter_space - the body of a full blown alter */
struct alter_space;

class AlterSpaceOp {
public:
	AlterSpaceOp(struct alter_space *alter);
	struct rlist link;
	virtual void alter_def(struct alter_space * /* alter */) {}
	virtual void alter(struct alter_space * /* alter */) {}
	virtual void commit(struct alter_space * /* alter */,
			    int64_t /* signature */) {}
	virtual void rollback(struct alter_space * /* alter */) {}
	virtual ~AlterSpaceOp() {}

	void *operator new(size_t size)
	{
		return region_aligned_calloc_xc(&fiber()->gc, size,
						alignof(uint64_t));
	}
	void operator delete(void * /* ptr */) {}
};

/**
 * A trigger installed on transaction commit/rollback events of
 * the transaction which initiated the alter.
 */
static struct trigger *
txn_alter_trigger_new(trigger_f run, void *data)
{
	struct trigger *trigger = (struct trigger *)
		region_calloc_object_xc(&fiber()->gc, struct trigger);
	trigger->run = run;
	trigger->data = data;
	trigger->destroy = NULL;
	return trigger;
}

struct alter_space {
	/** List of alter operations */
	struct rlist ops;
	/** Definition of the new space - space_def. */
	struct space_def *space_def;
	/** Definition of the new space - keys. */
	struct rlist key_list;
	/** Old space. */
	struct space *old_space;
	/** New space. */
	struct space *new_space;
	/**
	 * Assigned to the new primary key definition if we're
	 * rebuilding the primary key, i.e. changing its key parts
	 * substantially.
	 */
	struct key_def *pk_def;
	/**
	 * Min field count of a new space. It is calculated before
	 * the new space is created and used to update optionality
	 * of key_defs and key_parts.
	 */
	uint32_t new_min_field_count;
};

static struct alter_space *
alter_space_new(struct space *old_space)
{
	struct alter_space *alter =
		region_calloc_object_xc(&fiber()->gc, struct alter_space);
	rlist_create(&alter->ops);
	alter->old_space = old_space;
	alter->space_def = space_def_dup_xc(alter->old_space->def);
	if (old_space->format != NULL)
		alter->new_min_field_count = old_space->format->min_field_count;
	else
		alter->new_min_field_count = 0;
	return alter;
}

/** Destroy alter. */
static void
alter_space_delete(struct alter_space *alter)
{
	/* Destroy the ops. */
	while (! rlist_empty(&alter->ops)) {
		AlterSpaceOp *op = rlist_shift_entry(&alter->ops,
						     AlterSpaceOp, link);
		delete op;
	}
	/* Delete the new space, if any. */
	if (alter->new_space)
		space_delete(alter->new_space);
	space_def_delete(alter->space_def);
}

AlterSpaceOp::AlterSpaceOp(struct alter_space *alter)
{
	/* Add to the tail: operations must be processed in order. */
	rlist_add_tail_entry(&alter->ops, this, link);
}

/**
 * Commit the alter.
 *
 * Move all unchanged indexes from the old space to the new space.
 * Set the newly built indexes in the new space, or free memory
 * of the dropped indexes.
 * Replace the old space with a new one in the space cache.
 */
static void
alter_space_commit(struct trigger *trigger, void *event)
{
	struct txn *txn = (struct txn *) event;
	struct alter_space *alter = (struct alter_space *) trigger->data;
	/*
	 * Commit alter ops, this will move the changed
	 * indexes into their new places.
	 */
	class AlterSpaceOp *op;
	rlist_foreach_entry(op, &alter->ops, link) {
		op->commit(alter, txn->signature);
	}

	trigger_run_xc(&on_alter_space, alter->new_space);

	alter->new_space = NULL; /* for alter_space_delete(). */
	/*
	 * Delete the old version of the space, we are not
	 * going to use it.
	 */
	space_delete(alter->old_space);
	alter_space_delete(alter);
}

/**
 * Rollback all effects of space alter. This is
 * a transaction trigger, and it fires most likely
 * upon a failed write to the WAL.
 *
 * Keep in mind that we may end up here in case of
 * alter_space_commit() failure (unlikely)
 */
static void
alter_space_rollback(struct trigger *trigger, void * /* event */)
{
	struct alter_space *alter = (struct alter_space *) trigger->data;
	/* Rollback alter ops */
	class AlterSpaceOp *op;
	rlist_foreach_entry(op, &alter->ops, link) {
		op->rollback(alter);
	}
	/* Rebuild index maps once for all indexes. */
	space_fill_index_map(alter->old_space);
	space_fill_index_map(alter->new_space);
	/*
	 * Don't forget about space triggers.
	 */
	space_swap_triggers(alter->new_space, alter->old_space);
	struct space *new_space = space_cache_replace(alter->old_space);
	assert(new_space == alter->new_space);
	(void) new_space;
	alter_space_delete(alter);
}

/**
 * alter_space_do() - do all the work necessary to
 * create a new space.
 *
 * If something may fail during alter, it must be done here,
 * before a record is written to the Write Ahead Log.  Only
 * trivial and infallible actions are left to the commit phase
 * of the alter.
 *
 * The implementation of this function follows "Template Method"
 * pattern, providing a skeleton of the alter, while all the
 * details are encapsulated in AlterSpaceOp methods.
 *
 * These are the major steps of alter defining the structure of
 * the algorithm and performed regardless of what is altered:
 *
 * - a copy of the definition of the old space is created
 * - the definition of the old space is altered, to get
 *   definition of a new space
 * - an instance of the new space is created, according to the new
 *   definition; the space is so far empty
 * - data structures of the new space are built; sometimes, it
 *   doesn't need to happen, e.g. when alter only changes the name
 *   of a space or an index, or other accidental property.
 *   If any data structure needs to be built, e.g. a new index,
 *   only this index is built, not the entire space with all its
 *   indexes.
 * - at commit, the new space is coalesced with the old one.
 *   On rollback, the new space is deleted.
 */
static void
alter_space_do(struct txn *txn, struct alter_space *alter)
{
	/* Create a definition of the new space. */
	space_dump_def(alter->old_space, &alter->key_list);
	class AlterSpaceOp *op;
	/*
	 * Alter the definition of the old space, so that
	 * a new space can be created with a new definition.
	 */
	rlist_foreach_entry(op, &alter->ops, link)
		op->alter_def(alter);
	/*
	 * Create a new (empty) space for the new definition.
	 * Sic: the triggers are not moved over yet.
	 */
	alter->new_space = space_new_xc(alter->space_def, &alter->key_list);
	/*
	 * Copy the replace function, the new space is at the same recovery
	 * phase as the old one. This hack is especially necessary for
	 * system spaces, which may be altered in some row in the
	 * snapshot/xlog, but needs to continue staying "fully
	 * built".
	 */
	space_prepare_alter_xc(alter->old_space, alter->new_space);

	alter->new_space->sequence = alter->old_space->sequence;
	alter->new_space->truncate_count = alter->old_space->truncate_count;
	memcpy(alter->new_space->access, alter->old_space->access,
	       sizeof(alter->old_space->access));

	/*
	 * Change the new space: build the new index, rename,
	 * change the fixed field count.
	 */
	try {
		rlist_foreach_entry(op, &alter->ops, link)
			op->alter(alter);
	} catch (Exception *e) {
		/*
		 * Undo space changes from the last successful
		 * operation back to the first. Skip the operation
		 * which failed. An operation may fail during
		 * alter if, e.g. if it adds a unique key and
		 * there is a duplicate.
		 */
		while (op != rlist_first_entry(&alter->ops,
					       class AlterSpaceOp, link)) {
			op = rlist_prev_entry(op, link);
			op->rollback(alter);
		}
		throw;
	}

	/* Rebuild index maps once for all indexes. */
	space_fill_index_map(alter->old_space);
	space_fill_index_map(alter->new_space);
	/*
	 * Don't forget about space triggers.
	 */
	space_swap_triggers(alter->new_space, alter->old_space);
	/*
	 * The new space is ready. Time to update the space
	 * cache with it.
	 */
	space_commit_alter(alter->old_space, alter->new_space);

	struct space *old_space = space_cache_replace(alter->new_space);
	(void) old_space;
	assert(old_space == alter->old_space);

	/*
	 * Install transaction commit/rollback triggers to either
	 * finish or rollback the DDL depending on the results of
	 * writing to WAL.
	 */
	struct trigger *on_commit =
		txn_alter_trigger_new(alter_space_commit, alter);
	txn_on_commit(txn, on_commit);
	struct trigger *on_rollback =
		txn_alter_trigger_new(alter_space_rollback, alter);
	txn_on_rollback(txn, on_rollback);
}

/* }}}  */

/* {{{ AlterSpaceOp descendants - alter operations, such as Add/Drop index */

/**
 * The operation is executed on each space format change.
 * Now the single purpose is to update an old field names
 * dictionary, used by old space formats, and use it in a new
 * formats (vinyl creates many formats, not one).
 */
class ModifySpaceFormat: public AlterSpaceOp
{
	/**
	 * Newely created field dictionary. When new space_def is
	 * created, it allocates new dictionary. Alter moves new
	 * names into an old dictionary and deletes new one.
	 */
	struct tuple_dictionary *new_dict;
	/**
	 * Old tuple dictionary stored to rollback in destructor,
	 * if an exception had been raised after alter_def(), but
	 * before alter().
	 */
	struct tuple_dictionary *old_dict;
	/**
	 * New space definition. It can not be got from alter,
	 * because alter_def() is called before
	 * ModifySpace::alter_def().
	 */
	struct space_def *new_def;
public:
	ModifySpaceFormat(struct alter_space *alter, struct space_def *new_def)
		: AlterSpaceOp(alter), new_dict(NULL), old_dict(NULL),
		  new_def(new_def) {}
	virtual void alter(struct alter_space *alter);
	virtual void alter_def(struct alter_space *alter);
	virtual void commit(struct alter_space *alter, int64_t lsn);
	virtual ~ModifySpaceFormat();
};

void
ModifySpaceFormat::alter_def(struct alter_space *alter)
{
	/*
	 * Move new names into an old dictionary, which already is
	 * referenced by existing tuple formats. New dictionary
	 * object is deleted later, in destructor.
	 */
	new_dict = new_def->dict;
	old_dict = alter->old_space->def->dict;
	tuple_dictionary_swap(new_dict, old_dict);
	new_def->dict = old_dict;
	tuple_dictionary_ref(old_dict);
}

void
ModifySpaceFormat::alter(struct alter_space *alter)
{
	struct space *new_space = alter->new_space;
	struct space *old_space = alter->old_space;
	struct tuple_format *new_format = new_space->format;
	struct tuple_format *old_format = old_space->format;
	if (old_format != NULL) {
		assert(new_format != NULL);
		if (! tuple_format1_can_store_format2_tuples(new_format,
							     old_format))
		    space_check_format_xc(new_space, old_space);
	}
}

void
ModifySpaceFormat::commit(struct alter_space *alter, int64_t lsn)
{
	(void) alter;
	(void) lsn;
	old_dict = NULL;
}

ModifySpaceFormat::~ModifySpaceFormat()
{
	if (new_dict != NULL) {
		/* Return old names into the old dict. */
		if (old_dict != NULL)
			tuple_dictionary_swap(new_dict, old_dict);
		tuple_dictionary_unref(new_dict);
	}
}

/** Change non-essential properties of a space. */
class ModifySpace: public AlterSpaceOp
{
public:
	ModifySpace(struct alter_space *alter, struct space_def *def_arg)
		:AlterSpaceOp(alter), def(def_arg) {}
	/* New space definition. */
	struct space_def *def;
	virtual void alter_def(struct alter_space *alter);
	virtual ~ModifySpace();
};

/** Amend the definition of the new space. */
void
ModifySpace::alter_def(struct alter_space *alter)
{
	space_def_delete(alter->space_def);
	alter->space_def = def;
	/* Now alter owns the def. */
	def = NULL;
}

ModifySpace::~ModifySpace() {
	if (def != NULL)
		space_def_delete(def);
}

/** DropIndex - remove an index from space. */

class DropIndex: public AlterSpaceOp
{
public:
	DropIndex(struct alter_space *alter, struct index_def *def_arg)
		:AlterSpaceOp(alter), old_index_def(def_arg) {}
	/** A reference to the definition of the dropped index. */
	struct index_def *old_index_def;
	virtual void alter_def(struct alter_space *alter);
	virtual void alter(struct alter_space *alter);
	virtual void commit(struct alter_space *alter, int64_t lsn);
};

/*
 * Alter the definition of the new space and remove
 * the new index from it.
 */
void
DropIndex::alter_def(struct alter_space * /* alter */)
{
	rlist_del_entry(old_index_def, link);
}

/* Do the drop. */
void
DropIndex::alter(struct alter_space *alter)
{
	/*
	 * If it's not the primary key, nothing to do --
	 * the dropped index didn't exist in the new space
	 * definition, so does not exist in the created space.
	 */
	if (space_index(alter->new_space, 0) != NULL)
		return;
	/*
	 * OK to drop the primary key. Inform the engine about it,
	 * since it may have to reset handler->replace function,
	 * so that:
	 * - DML returns proper errors rather than crashes the
	 *   program
	 * - when a new primary key is finally added, the space
	 *   can be put back online properly.
	 */
	space_drop_primary_key(alter->new_space);
}

void
DropIndex::commit(struct alter_space *alter, int64_t /* signature */)
{
	struct index *index = index_find_xc(alter->old_space,
					    old_index_def->iid);
	index_commit_drop(index);
}

/**
 * A no-op to preserve the old index data in the new space.
 * Added to the alter specification when the index at hand
 * is not affected by alter in any way.
 */
class MoveIndex: public AlterSpaceOp
{
public:
	MoveIndex(struct alter_space *alter, uint32_t iid_arg)
		:AlterSpaceOp(alter), iid(iid_arg) {}
	/** id of the index on the move. */
	uint32_t iid;
	virtual void alter(struct alter_space *alter);
	virtual void rollback(struct alter_space *alter);
};

void
MoveIndex::alter(struct alter_space *alter)
{
	space_swap_index(alter->old_space, alter->new_space, iid, iid);
}

void
MoveIndex::rollback(struct alter_space *alter)
{
	space_swap_index(alter->old_space, alter->new_space, iid, iid);
}

/**
 * Change non-essential properties of an index, i.e.
 * properties not involving index data or layout on disk.
 */
class ModifyIndex: public AlterSpaceOp
{
public:
	ModifyIndex(struct alter_space *alter,
		    struct index_def *new_index_def_arg,
		    struct index_def *old_index_def_arg)
		: AlterSpaceOp(alter), new_index_def(new_index_def_arg),
		  old_index_def(old_index_def_arg) {
	        if (new_index_def->iid == 0 &&
	            key_part_cmp(new_index_def->key_def->parts,
	                         new_index_def->key_def->part_count,
	                         old_index_def->key_def->parts,
	                         old_index_def->key_def->part_count) != 0) {
	                /*
	                 * Primary parts have been changed -
	                 * update non-unique secondary indexes.
	                 */
	                alter->pk_def = new_index_def->key_def;
	        }
	}
	struct index_def *new_index_def;
	struct index_def *old_index_def;
	virtual void alter_def(struct alter_space *alter);
	virtual void alter(struct alter_space *alter);
	virtual void rollback(struct alter_space *alter);
	virtual ~ModifyIndex();
};

/** Update the definition of the new space */
void
ModifyIndex::alter_def(struct alter_space *alter)
{
	rlist_del_entry(old_index_def, link);
	index_def_list_add(&alter->key_list, new_index_def);
}

void
ModifyIndex::alter(struct alter_space *alter)
{
	assert(old_index_def->iid == new_index_def->iid);
	/*
	 * Move the old index to the new space to preserve the
	 * original data, but use the new definition.
	 */
	space_swap_index(alter->old_space, alter->new_space,
			 old_index_def->iid, new_index_def->iid);
	struct index *old_index = space_index(alter->old_space,
					      old_index_def->iid);
	assert(old_index != NULL);
	struct index *new_index = space_index(alter->new_space,
					      new_index_def->iid);
	assert(new_index != NULL);
	SWAP(old_index->def, new_index->def);
	index_update_def(new_index);
}

void
ModifyIndex::rollback(struct alter_space *alter)
{
	assert(old_index_def->iid == new_index_def->iid);
	/*
	 * Restore indexes.
	 */
	space_swap_index(alter->old_space, alter->new_space,
			 old_index_def->iid, new_index_def->iid);
	struct index *old_index = space_index(alter->old_space,
					      old_index_def->iid);
	assert(old_index != NULL);
	struct index *new_index = space_index(alter->new_space,
					      new_index_def->iid);
	assert(new_index != NULL);
	SWAP(old_index->def, new_index->def);
	index_update_def(old_index);
}

ModifyIndex::~ModifyIndex()
{
	index_def_delete(new_index_def);
}

/** CreateIndex - add a new index to the space. */
class CreateIndex: public AlterSpaceOp
{
public:
	CreateIndex(struct alter_space *alter)
		:AlterSpaceOp(alter),
		 new_index_def(NULL)
	{}
	/** New index index_def. */
	struct index_def *new_index_def;
	virtual void alter_def(struct alter_space *alter);
	virtual void alter(struct alter_space *alter);
	virtual void commit(struct alter_space *alter, int64_t lsn);
	virtual ~CreateIndex();
};

/** Add definition of the new key to the new space def. */
void
CreateIndex::alter_def(struct alter_space *alter)
{
	index_def_list_add(&alter->key_list, new_index_def);
}

/**
 * Optionally build the new index.
 *
 * During recovery the space is often not fully constructed yet
 * anyway, so there is no need to fully populate index with data,
 * it is done at the end of recovery.
 *
 * Note, that system spaces are exception to this, since
 * they are fully enabled at all times.
 */
void
CreateIndex::alter(struct alter_space *alter)
{
	if (new_index_def->iid == 0) {
		/*
		 * Adding a primary key: bring the space
		 * up to speed with the current recovery
		 * state. During snapshot recovery it
		 * means preparing the primary key for
		 * build (beginBuild()). During xlog
		 * recovery, it means building the primary
		 * key. After recovery, it means building
		 * all keys.
		 */
		space_add_primary_key_xc(alter->new_space);
		return;
	}
	/**
	 * Get the new index and build it.
	 */
	struct index *new_index = index_find_xc(alter->new_space,
						new_index_def->iid);
	space_build_secondary_key_xc(alter->new_space,
				     alter->new_space, new_index);
}

void
CreateIndex::commit(struct alter_space *alter, int64_t signature)
{
	struct index *new_index = index_find_xc(alter->new_space,
						new_index_def->iid);
	index_commit_create(new_index, signature);
}

CreateIndex::~CreateIndex()
{
	if (new_index_def)
		index_def_delete(new_index_def);
}

/**
 * RebuildIndex - drop the old index data and rebuild index
 * from by reading the primary key. Used when key_def of
 * an index is changed.
 */
class RebuildIndex: public AlterSpaceOp
{
public:
	RebuildIndex(struct alter_space *alter,
		     struct index_def *new_index_def_arg,
		     struct index_def *old_index_def_arg)
		:AlterSpaceOp(alter),
		new_index_def(new_index_def_arg),
		old_index_def(old_index_def_arg)
	{
		/* We may want to rebuild secondary keys as well. */
		if (new_index_def->iid == 0)
			alter->pk_def = new_index_def->key_def;
	}
	/** New index index_def. */
	struct index_def *new_index_def;
	/** Old index index_def. */
	struct index_def *old_index_def;
	virtual void alter_def(struct alter_space *alter);
	virtual void alter(struct alter_space *alter);
	virtual void commit(struct alter_space *alter, int64_t signature);
	virtual ~RebuildIndex();
};

/** Add definition of the new key to the new space def. */
void
RebuildIndex::alter_def(struct alter_space *alter)
{
	rlist_del_entry(old_index_def, link);
	index_def_list_add(&alter->key_list, new_index_def);
}

void
RebuildIndex::alter(struct alter_space *alter)
{
	/* Get the new index and build it.  */
	struct index *new_index = space_index(alter->new_space,
					      new_index_def->iid);
	assert(new_index != NULL);
	space_build_secondary_key_xc(new_index_def->iid != 0 ?
				     alter->new_space : alter->old_space,
				     alter->new_space, new_index);
}

void
RebuildIndex::commit(struct alter_space *alter, int64_t signature)
{
	struct index *old_index = space_index(alter->old_space,
					      old_index_def->iid);
	struct index *new_index = space_index(alter->new_space,
					      new_index_def->iid);
	index_commit_drop(old_index);
	index_commit_create(new_index, signature);
}

RebuildIndex::~RebuildIndex()
{
	if (new_index_def)
		index_def_delete(new_index_def);
}

/* }}} */

/**
 * Delete the space. It is already removed from the space cache.
 */
static void
on_drop_space_commit(struct trigger *trigger, void *event)
{
	(void) event;
	struct space *space = (struct space *)trigger->data;
	trigger_run_xc(&on_alter_space, space);
	space_delete(space);
}

/**
 * Return the original space back into the cache. The effect
 * of all other events happened after the space was removed were
 * reverted by the cascading rollback.
 */
static void
on_drop_space_rollback(struct trigger *trigger, void *event)
{
	(void) event;
	struct space *space = (struct space *)trigger->data;
	space_cache_replace(space);
}

/**
 * Run the triggers registered on commit of a change in _space.
 */
static void
on_create_space_commit(struct trigger *trigger, void *event)
{
	(void) event;
	struct space *space = (struct space *)trigger->data;
	trigger_run_xc(&on_alter_space, space);
}

/**
 * A trigger invoked on commit/rollback of DROP/ADD space.
 * The trigger removes the space from the space cache.
 *
 * By the time the space is removed, it should be empty: we
 * rely on cascading rollback.
 */
static void
on_create_space_rollback(struct trigger *trigger, void *event)
{
	(void) event;
	struct space *space = (struct space *)trigger->data;
	struct space *cached = space_cache_delete(space_id(space));
	(void) cached;
	assert(cached == space);
	space_delete(space);
}

/**
 * Create MoveIndex operation for a range of indexes in a space
 * for range [begin, end)
 */
void
alter_space_move_indexes(struct alter_space *alter, uint32_t begin,
			 uint32_t end)
{
	struct space *old_space = alter->old_space;
	bool is_min_field_count_changed;
	if (old_space->format != NULL) {
		is_min_field_count_changed =
			old_space->format->min_field_count !=
			alter->new_min_field_count;
	} else {
		is_min_field_count_changed = false;
	}
	for (uint32_t index_id = begin; index_id < end; ++index_id) {
		struct index *old_index = space_index(old_space, index_id);
		if (old_index == NULL)
			continue;
		struct index_def *old_def = old_index->def;
		struct index_def *new_def;
		uint32_t min_field_count = alter->new_min_field_count;
		if ((old_def->opts.is_unique &&
		     !old_def->key_def->is_nullable) ||
		    old_def->type != TREE || alter->pk_def == NULL) {
			if (is_min_field_count_changed) {
				new_def = index_def_dup(old_def);
				index_def_update_optionality(new_def,
							     min_field_count);
				(void) new ModifyIndex(alter, new_def, old_def);
			} else {
				(void) new MoveIndex(alter, old_def->iid);
			}
			continue;
		}
		/*
		 * Rebuild non-unique secondary keys along with
		 * the primary, since primary key parts have
		 * changed.
		 */
		new_def = index_def_new(old_def->space_id, old_def->iid,
					old_def->name, strlen(old_def->name),
					old_def->type, &old_def->opts,
					old_def->key_def, alter->pk_def);
		index_def_update_optionality(new_def, min_field_count);
		auto guard = make_scoped_guard([=] { index_def_delete(new_def); });
		(void) new RebuildIndex(alter, new_def, old_def);
		guard.is_active = false;
	}
}

/**
 * A trigger which is invoked on replace in a data dictionary
 * space _space.
 *
 * Generally, whenever a data dictionary change occurs
 * 2 things should be done:
 *
 * - space cache should be updated, and changes in the space
 *   cache should be reflected in Lua bindings
 *   (this is done in space_cache_replace() and
 *   space_cache_delete())
 *
 * - the space which is changed should be rebuilt according
 *   to the nature of the modification, i.e. indexes added/dropped,
 *   tuple format changed, etc.
 *
 * When dealing with an update of _space space, we have 3 major
 * cases:
 *
 * 1) insert a new tuple: creates a new space
 *    The trigger prepares a space structure to insert
 *    into the  space cache and registers an on commit
 *    hook to perform the registration. Should the statement
 *    itself fail, transaction is rolled back, the transaction
 *    rollback hook must be there to delete the created space
 *    object, avoiding a memory leak. The hooks are written
 *    in a way that excludes the possibility of a failure.
 *
 * 2) delete a tuple: drops an existing space.
 *
 *    A space can be dropped only if it has no indexes.
 *    The only reason for this restriction is that there
 *    must be no tuples in _index without a corresponding tuple
 *    in _space. It's not possible to delete such tuples
 *    automatically (this would require multi-statement
 *    transactions), so instead the trigger verifies that the
 *    records have been deleted by the user.
 *
 *    Then the trigger registers transaction commit hook to
 *    perform the deletion from the space cache.  No rollback hook
 *    is required: if the transaction is rolled back, nothing is
 *    done.
 *
 * 3) modify an existing tuple: some space
 *    properties are immutable, but it's OK to change
 *    space name or field count. This is done in WAL-error-
 *    safe mode.
 *
 * A note about memcached_space: Tarantool 1.4 had a check
 * which prevented re-definition of memcached_space. With
 * dynamic space configuration such a check would be particularly
 * clumsy, so it is simply not done.
 */
static void
on_replace_dd_space(struct trigger * /* trigger */, void *event)
{
	struct txn *txn = (struct txn *) event;
	txn_check_singlestatement_xc(txn, "Space _space");
	struct txn_stmt *stmt = txn_current_stmt(txn);
	struct tuple *old_tuple = stmt->old_tuple;
	struct tuple *new_tuple = stmt->new_tuple;
	struct region *region = &fiber()->gc;
	/*
	 * Things to keep in mind:
	 * - old_tuple is set only in case of UPDATE.  For INSERT
	 *   or REPLACE it is NULL.
	 * - the trigger may be called inside recovery from a snapshot,
	 *   when index look up is not possible
	 * - _space, _index and other metaspaces initially don't
	 *   have a tuple which represents it, this tuple is only
	 *   created during recovery from a snapshot.
	 *
	 * Let's establish whether an old space exists. Use
	 * old_tuple ID field, if old_tuple is set, since UPDATE
	 * may have changed space id.
	 */
	uint32_t old_id = tuple_field_u32_xc(old_tuple ? old_tuple : new_tuple,
					     BOX_SPACE_FIELD_ID);
	struct space *old_space = space_by_id(old_id);
	if (new_tuple != NULL && old_space == NULL) { /* INSERT */
		struct space_def *def =
			space_def_new_from_tuple(new_tuple, ER_CREATE_SPACE,
						 region);
		access_check_ddl(def->name, def->uid, SC_SPACE, PRIV_C, true);
		auto def_guard =
			make_scoped_guard([=] { space_def_delete(def); });
		RLIST_HEAD(empty_list);
		struct space *space = space_new_xc(def, &empty_list);
		/**
		 * The new space must be inserted in the space
		 * cache right away to achieve linearisable
		 * execution on a replica.
		 */
		(void) space_cache_replace(space);
		/*
		 * So may happen that until the DDL change record
		 * is written to the WAL, the space is used for
		 * insert/update/delete. All these updates are
		 * rolled back by the pipelined rollback mechanism,
		 * so it's safe to simply drop the space on
		 * rollback.
		 */
		struct trigger *on_commit =
			txn_alter_trigger_new(on_create_space_commit, space);
		txn_on_commit(txn, on_commit);
		struct trigger *on_rollback =
			txn_alter_trigger_new(on_create_space_rollback, space);
		txn_on_rollback(txn, on_rollback);
	} else if (new_tuple == NULL) { /* DELETE */
		access_check_ddl(old_space->def->name, old_space->def->uid,
				 SC_SPACE, PRIV_D, true);
		/* Verify that the space is empty (has no indexes) */
		if (old_space->index_count) {
			tnt_raise(ClientError, ER_DROP_SPACE,
				  space_name(old_space),
				  "the space has indexes");
		}
		if (schema_find_grants("space", old_space->def->id)) {
			tnt_raise(ClientError, ER_DROP_SPACE,
				  space_name(old_space),
				  "the space has grants");
		}
		if (space_has_data(BOX_TRUNCATE_ID, 0, old_space->def->id))
			tnt_raise(ClientError, ER_DROP_SPACE,
				  space_name(old_space),
				  "the space has truncate record");
		/**
		 * The space must be deleted from the space
		 * cache right away to achieve linearisable
		 * execution on a replica.
		 */
		struct space *space = space_cache_delete(space_id(old_space));
		struct trigger *on_commit =
			txn_alter_trigger_new(on_drop_space_commit, space);
		txn_on_commit(txn, on_commit);
		struct trigger *on_rollback =
			txn_alter_trigger_new(on_drop_space_rollback, space);
		txn_on_rollback(txn, on_rollback);
	} else { /* UPDATE, REPLACE */
		assert(old_space != NULL && new_tuple != NULL);
		struct space_def *def =
			space_def_new_from_tuple(new_tuple, ER_ALTER_SPACE,
						 region);
		access_check_ddl(def->name, def->uid, SC_SPACE, PRIV_A, true);
		auto def_guard =
			make_scoped_guard([=] { space_def_delete(def); });
		/*
		 * Check basic options. Assume the space to be
		 * empty, because we can not calculate here
		 * a size of a vinyl space.
		 */
		space_def_check_compatibility_xc(old_space->def, def, true);
		/*
		 * Allow change of space properties, but do it
		 * in WAL-error-safe mode.
		 */
		struct alter_space *alter = alter_space_new(old_space);
		auto alter_guard =
			make_scoped_guard([=] {alter_space_delete(alter);});
		(void) new ModifySpaceFormat(alter, def);
		(void) new ModifySpace(alter, def);
		def_guard.is_active = false;
		/* Create MoveIndex ops for all space indexes. */
		alter_space_move_indexes(alter, 0, old_space->index_id_max + 1);
		alter_space_do(txn, alter);
		alter_guard.is_active = false;
	}
}

/**
 * Just like with _space, 3 major cases:
 *
 * - insert a tuple = addition of a new index. The
 *   space should exist.
 *
 * - delete a tuple - drop index.
 *
 * - update a tuple - change of index type or key parts.
 *   Change of index type is the same as deletion of the old
 *   index and addition of the new one.
 *
 *   A new index needs to be built before we attempt to commit
 *   a record to the write ahead log, since:
 *
 *   1) if it fails, it's not good to end up with a corrupt index
 *   which is already committed to WAL
 *
 *   2) Tarantool indexes also work as constraints (min number of
 *   fields in the space, field uniqueness), and it's not good to
 *   commit to WAL a constraint which is not enforced in the
 *   current data set.
 *
 *   When adding a new index, ideally we'd also need to rebuild
 *   all tuple formats in all tuples, since the old format may not
 *   be ideal for the new index. We, however, do not do that,
 *   since that would entail rebuilding all indexes at once.
 *   Instead, the default tuple format of the space is changed,
 *   and as tuples get updated/replaced, all tuples acquire a new
 *   format.
 *
 *   The same is the case with dropping an index: nothing is
 *   rebuilt right away, but gradually the extra space reserved
 *   for offsets is relinquished to the slab allocator as tuples
 *   are modified.
 */
static void
on_replace_dd_index(struct trigger * /* trigger */, void *event)
{
	struct txn *txn = (struct txn *) event;
	txn_check_singlestatement_xc(txn, "Space _index");
	struct txn_stmt *stmt = txn_current_stmt(txn);
	struct tuple *old_tuple = stmt->old_tuple;
	struct tuple *new_tuple = stmt->new_tuple;
	uint32_t id = tuple_field_u32_xc(old_tuple ? old_tuple : new_tuple,
					 BOX_INDEX_FIELD_SPACE_ID);
	uint32_t iid = tuple_field_u32_xc(old_tuple ? old_tuple : new_tuple,
					  BOX_INDEX_FIELD_ID);
	struct space *old_space = space_cache_find_xc(id);
	enum priv_type priv_type = new_tuple ? PRIV_C : PRIV_D;
	if (old_tuple && new_tuple)
		priv_type = PRIV_A;
	access_check_ddl(old_space->def->name, old_space->def->uid, SC_SPACE,
			 priv_type, true);
	struct index *old_index = space_index(old_space, iid);

	/*
	 * Deal with various cases of dropping of the primary key.
	 */
	if (iid == 0 && new_tuple == NULL) {
		/*
		 * Dropping the primary key in a system space: off limits.
		 */
		if (space_is_system(old_space))
			tnt_raise(ClientError, ER_LAST_DROP,
				  space_name(old_space));
		/*
		 * Can't drop primary key before secondary keys.
		 */
		if (old_space->index_count > 1) {
			tnt_raise(ClientError, ER_DROP_PRIMARY_KEY,
				  space_name(old_space));
		}
		/*
		 * Can't drop primary key before space sequence.
		 */
		if (old_space->sequence != NULL) {
			tnt_raise(ClientError, ER_ALTER_SPACE,
				  space_name(old_space),
				  "can not drop primary key while "
				  "space sequence exists");
		}
	}

	if (iid != 0 && space_index(old_space, 0) == NULL) {
		/*
		 * A secondary index can not be created without
		 * a primary key.
		 */
		tnt_raise(ClientError, ER_ALTER_SPACE,
			  space_name(old_space),
			  "can not add a secondary key before primary");
	}

	struct alter_space *alter = alter_space_new(old_space);
	auto scoped_guard =
		make_scoped_guard([=] { alter_space_delete(alter); });

	/*
	 * Handle the following 4 cases:
	 * 1. Simple drop of an index.
	 * 2. Creation of a new index: primary or secondary.
	 * 3. Change of an index which does not require a rebuild.
	 * 4. Change of an index which does require a rebuild.
	 */
	/*
	 * First, move all unchanged indexes from the old space
	 * to the new one.
	 */
	/* Case 1: drop the index, if it is dropped. */
	if (old_index != NULL && new_tuple == NULL) {
		alter_space_move_indexes(alter, 0, iid);
		(void) new DropIndex(alter, old_index->def);
	}
	/* Case 2: create an index, if it is simply created. */
	if (old_index == NULL && new_tuple != NULL) {
		alter_space_move_indexes(alter, 0, iid);
		CreateIndex *create_index = new CreateIndex(alter);
		create_index->new_index_def =
			index_def_new_from_tuple(new_tuple, old_space);
		index_def_update_optionality(create_index->new_index_def,
					     alter->new_min_field_count);
	}
	/* Case 3 and 4: check if we need to rebuild index data. */
	if (old_index != NULL && new_tuple != NULL) {
		struct index_def *index_def;
		index_def = index_def_new_from_tuple(new_tuple, old_space);
		auto index_def_guard =
			make_scoped_guard([=] { index_def_delete(index_def); });
		/*
		 * To detect which key parts are optional,
		 * min_field_count is required. But
		 * min_field_count from the old space format can
		 * not be used. For example, consider the case,
		 * when a space has no format, has a primary index
		 * on the first field and has a single secondary
		 * index on a non-nullable second field. Min field
		 * count here is 2. Now alter the secondary index
		 * to make its part be nullable. In the
		 * 'old_space' min_field_count is still 2, but
		 * actually it is already 1. Actual
		 * min_field_count must be calculated using old
		 * unchanged indexes, NEW definition of an updated
		 * index and a space format, defined by a user.
		 */
		struct key_def **keys;
		size_t bsize = old_space->index_count * sizeof(keys[0]);
		keys = (struct key_def **) region_alloc_xc(&fiber()->gc,
							   bsize);
		for (uint32_t i = 0, j = 0; i < old_space->index_count;
		     ++i) {
			struct index_def *d = old_space->index[i]->def;
			if (d->iid != index_def->iid)
				keys[j++] = d->key_def;
			else
				keys[j++] = index_def->key_def;
		}
		struct space_def *def = old_space->def;
		alter->new_min_field_count =
			tuple_format_min_field_count(keys,
						     old_space->index_count,
						     def->fields,
						     def->field_count);
		index_def_update_optionality(index_def,
					     alter->new_min_field_count);
		alter_space_move_indexes(alter, 0, iid);
		if (index_def_cmp(index_def, old_index->def) == 0) {
			/* Index is not changed so just move it. */
			(void) new MoveIndex(alter, old_index->def->iid);
		} else if (index_def_change_requires_rebuild(old_index->def,
							     index_def)) {
			/*
			 * Operation demands an index rebuild.
			 */
			(void) new RebuildIndex(alter, index_def,
						old_index->def);
			index_def_guard.is_active = false;
		} else {
			(void) new ModifySpaceFormat(alter, old_space->def);
			/*
			 * Operation can be done without index rebuild.
			 */
			(void) new ModifyIndex(alter, index_def,
					       old_index->def);
			index_def_guard.is_active = false;
		}
	}
	/*
	 * Create MoveIndex ops for the remaining indexes in the
	 * old space.
	 */
	alter_space_move_indexes(alter, iid + 1, old_space->index_id_max + 1);
	alter_space_do(txn, alter);
	scoped_guard.is_active = false;
}

/* {{{ space truncate */

struct truncate_space {
	/** Space being truncated. */
	struct space *old_space;
	/** Space created as a result of truncation. */
	struct space *new_space;
	/** Trigger executed to commit truncation. */
	struct trigger on_commit;
	/** Trigger executed to rollback truncation. */
	struct trigger on_rollback;
};

/**
 * Call the engine specific method to commit truncation
 * and delete the old space.
 */
static void
truncate_space_commit(struct trigger *trigger, void * /* event */)
{
	struct truncate_space *truncate =
		(struct truncate_space *) trigger->data;
	space_commit_truncate(truncate->old_space, truncate->new_space);
	space_delete(truncate->old_space);
}

/**
 * Move the old space back to the cache and delete
 * the new space.
 */
static void
truncate_space_rollback(struct trigger *trigger, void * /* event */)
{
	struct truncate_space *truncate =
		(struct truncate_space *) trigger->data;
	if (space_cache_replace(truncate->old_space) != truncate->new_space)
		unreachable();

	space_swap_triggers(truncate->new_space, truncate->old_space);
	space_delete(truncate->new_space);
}

/**
 * A trigger invoked on replace in space _truncate.
 *
 * In a nutshell, we truncate a space by replacing it with
 * a new empty space with the same definition and indexes.
 * Note, although we instantiate the new space before WAL
 * write, we don't propagate changes to the old space in
 * case a WAL write error happens and we have to rollback.
 * This is OK, because a WAL write error implies cascading
 * rollback of all transactions following this one.
 */
static void
on_replace_dd_truncate(struct trigger * /* trigger */, void *event)
{
	struct txn *txn = (struct txn *) event;
	struct txn_stmt *stmt = txn_current_stmt(txn);
	txn_check_singlestatement_xc(txn, "Space _truncate");
	struct tuple *new_tuple = stmt->new_tuple;

	if (new_tuple == NULL) {
		/* Space drop - nothing to do. */
		return;
	}

	uint32_t space_id =
		tuple_field_u32_xc(new_tuple, BOX_TRUNCATE_FIELD_SPACE_ID);
	uint64_t truncate_count =
		tuple_field_u64_xc(new_tuple, BOX_TRUNCATE_FIELD_COUNT);
	struct space *old_space = space_cache_find_xc(space_id);

	if (stmt->row->type == IPROTO_INSERT) {
		/*
		 * Space creation during initial recovery -
		 * initialize truncate_count.
		 */
		old_space->truncate_count = truncate_count;
		return;
	}

	/*
	 * System spaces use triggers to keep records in sync
	 * with internal objects. Since space truncation doesn't
	 * invoke triggers, we don't permit it for system spaces.
	 */
	if (space_is_system(old_space))
		tnt_raise(ClientError, ER_TRUNCATE_SYSTEM_SPACE,
			  space_name(old_space));

	/*
	 * Check if a write privilege was given, raise an error if not.
	 */
	access_check_space_xc(old_space, PRIV_W);

	/*
	 * Truncate counter is updated - truncate the space.
	 */
	struct truncate_space *truncate =
		region_calloc_object_xc(&fiber()->gc, struct truncate_space);

	/* Create an empty copy of the old space. */
	struct rlist key_list;
	space_dump_def(old_space, &key_list);
	struct space *new_space = space_new_xc(old_space->def, &key_list);
	new_space->truncate_count = truncate_count;
	auto space_guard = make_scoped_guard([=] { space_delete(new_space); });

	/* Notify the engine about upcoming space truncation. */
	space_prepare_truncate_xc(old_space, new_space);

	space_guard.is_active = false;

	/* Preserve the access control lists during truncate. */
	memcpy(new_space->access, old_space->access, sizeof(old_space->access));

	/* Truncate does not affect space sequence. */
	new_space->sequence = old_space->sequence;

	/*
	 * Replace the old space with the new one in the space
	 * cache. Requests processed after this point will see
	 * the space as truncated.
	 */
	if (space_cache_replace(new_space) != old_space)
		unreachable();

	/*
	 * Register the trigger that will commit or rollback
	 * truncation depending on whether WAL write succeeds
	 * or fails.
	 */
	truncate->old_space = old_space;
	truncate->new_space = new_space;

	trigger_create(&truncate->on_commit,
		       truncate_space_commit, truncate, NULL);
	txn_on_commit(txn, &truncate->on_commit);

	trigger_create(&truncate->on_rollback,
		       truncate_space_rollback, truncate, NULL);
	txn_on_rollback(txn, &truncate->on_rollback);

	space_swap_triggers(truncate->new_space, truncate->old_space);
}

/* }}} */

/* {{{ access control */

bool
user_has_data(struct user *user)
{
	uint32_t uid = user->def->uid;
	uint32_t spaces[] = { BOX_SPACE_ID, BOX_FUNC_ID, BOX_SEQUENCE_ID,
			      BOX_PRIV_ID, BOX_PRIV_ID };
	/*
	 * owner index id #1 for _space and _func and _priv.
	 * For _priv also check that the user has no grants.
	 */
	uint32_t indexes[] = { 1, 1, 1, 1, 0 };
	uint32_t count = sizeof(spaces)/sizeof(*spaces);
	for (uint32_t i = 0; i < count; i++) {
		if (space_has_data(spaces[i], indexes[i], uid))
			return true;
	}
	if (! user_map_is_empty(&user->users))
		return true;
	/*
	 * If there was a role, the previous check would have
	 * returned true.
	 */
	assert(user_map_is_empty(&user->roles));
	return false;
}

/**
 * Supposedly a user may have many authentication mechanisms
 * defined, but for now we only support chap-sha1. Get
 * password of chap-sha1 from the _user space.
 */
void
user_def_fill_auth_data(struct user_def *user, const char *auth_data)
{
	uint8_t type = mp_typeof(*auth_data);
	if (type == MP_ARRAY || type == MP_NIL) {
		/*
		 * Nothing useful.
		 * MP_ARRAY is a special case since Lua arrays are
		 * indistinguishable from tables, so an empty
		 * table may well be encoded as an msgpack array.
		 * Treat as no data.
		 */
		return;
	}
	if (mp_typeof(*auth_data) != MP_MAP) {
		/** Prevent users from making silly mistakes */
		tnt_raise(ClientError, ER_CREATE_USER,
			  user->name, "invalid password format, "
			  "use box.schema.user.passwd() to reset password");
	}
	uint32_t mech_count = mp_decode_map(&auth_data);
	for (uint32_t i = 0; i < mech_count; i++) {
		if (mp_typeof(*auth_data) != MP_STR) {
			mp_next(&auth_data);
			mp_next(&auth_data);
			continue;
		}
		uint32_t len;
		const char *mech_name = mp_decode_str(&auth_data, &len);
		if (strncasecmp(mech_name, "chap-sha1", 9) != 0) {
			mp_next(&auth_data);
			continue;
		}
		const char *hash2_base64 = mp_decode_str(&auth_data, &len);
		if (len != 0 && len != SCRAMBLE_BASE64_SIZE) {
			tnt_raise(ClientError, ER_CREATE_USER,
				  user->name, "invalid user password");
		}
		if (user->uid == GUEST) {
		    /** Guest user is permitted to have empty password */
		    if (strncmp(hash2_base64, CHAP_SHA1_EMPTY_PASSWORD, len))
			tnt_raise(ClientError, ER_GUEST_USER_PASSWORD);
		}

		base64_decode(hash2_base64, len, user->hash2,
			      sizeof(user->hash2));
		break;
	}
}

static struct user_def *
user_def_new_from_tuple(struct tuple *tuple)
{
	uint32_t name_len;
	const char *name = tuple_field_str_xc(tuple, BOX_USER_FIELD_NAME,
					      &name_len);
	if (name_len > BOX_NAME_MAX) {
		tnt_raise(ClientError, ER_CREATE_USER,
			  tt_cstr(name, BOX_INVALID_NAME_MAX),
			  "user name is too long");
	}
	size_t size = user_def_sizeof(name_len);
	/* Use calloc: in case user password is empty, fill it with \0 */
	struct user_def *user = (struct user_def *) malloc(size);
	if (user == NULL)
		tnt_raise(OutOfMemory, size, "malloc", "user");
	auto def_guard = make_scoped_guard([=] { free(user); });
	user->uid = tuple_field_u32_xc(tuple, BOX_USER_FIELD_ID);
	user->owner = tuple_field_u32_xc(tuple, BOX_USER_FIELD_UID);
	const char *user_type =
		tuple_field_cstr_xc(tuple, BOX_USER_FIELD_TYPE);
	user->type= schema_object_type(user_type);
	memcpy(user->name, name, name_len);
	user->name[name_len] = 0;
	if (user->type != SC_ROLE && user->type != SC_USER) {
		tnt_raise(ClientError, ER_CREATE_USER,
			  user->name, "unknown user type");
	}
	identifier_check_xc(user->name, name_len);
	/*
	 * AUTH_DATA field in _user space should contain
	 * chap-sha1 -> base64_encode(sha1(sha1(password), 0).
	 * Check for trivial errors when a plain text
	 * password is saved in this field instead.
	 */
	if (tuple_field_count(tuple) > BOX_USER_FIELD_AUTH_MECH_LIST) {
		const char *auth_data =
			tuple_field(tuple, BOX_USER_FIELD_AUTH_MECH_LIST);
		const char *tmp = auth_data;
		bool is_auth_empty;
		if (mp_typeof(*auth_data) == MP_ARRAY &&
		    mp_decode_array(&tmp) == 0) {
			is_auth_empty = true;
		} else if (mp_typeof(*auth_data) == MP_MAP &&
			   mp_decode_map(&tmp) == 0) {
			is_auth_empty = true;
		} else {
			is_auth_empty = false;
		}
		if (!is_auth_empty && user->type == SC_ROLE)
			tnt_raise(ClientError, ER_CREATE_ROLE, user->name,
				  "authentication data can not be set for a "\
				  "role");
		user_def_fill_auth_data(user, auth_data);
	}
	def_guard.is_active = false;
	return user;
}

static void
user_cache_remove_user(struct trigger * /* trigger */, void *event)
{
	struct txn *txn = (struct txn *) event;
	struct txn_stmt *stmt = txn_last_stmt(txn);
	uint32_t uid = tuple_field_u32_xc(stmt->old_tuple ?
				       stmt->old_tuple : stmt->new_tuple,
				       BOX_USER_FIELD_ID);
	user_cache_delete(uid);
}

static void
user_cache_alter_user(struct trigger * /* trigger */, void *event)
{
	struct txn *txn = (struct txn *) event;
	struct txn_stmt *stmt = txn_last_stmt(txn);
	struct user_def *user = user_def_new_from_tuple(stmt->new_tuple);
	auto def_guard = make_scoped_guard([=] { free(user); });
	/* Can throw if, e.g. too many users. */
	user_cache_replace(user);
	def_guard.is_active = false;
}

/**
 * A trigger invoked on replace in the user table.
 */
static void
on_replace_dd_user(struct trigger * /* trigger */, void *event)
{
	struct txn *txn = (struct txn *) event;
	struct txn_stmt *stmt = txn_current_stmt(txn);
	txn_check_singlestatement_xc(txn, "Space _user");
	struct tuple *old_tuple = stmt->old_tuple;
	struct tuple *new_tuple = stmt->new_tuple;

	uint32_t uid = tuple_field_u32_xc(old_tuple ? old_tuple : new_tuple,
					  BOX_USER_FIELD_ID);
	struct user *old_user = user_by_id(uid);
	if (new_tuple != NULL && old_user == NULL) { /* INSERT */
		struct user_def *user = user_def_new_from_tuple(new_tuple);
		access_check_ddl(user->name, user->owner, SC_USER, PRIV_C, true);
		auto def_guard = make_scoped_guard([=] { free(user); });
		(void) user_cache_replace(user);
		def_guard.is_active = false;
		struct trigger *on_rollback =
			txn_alter_trigger_new(user_cache_remove_user, NULL);
		txn_on_rollback(txn, on_rollback);
	} else if (new_tuple == NULL) { /* DELETE */
		access_check_ddl(old_user->def->name, old_user->def->owner,
				 SC_USER, PRIV_D, true);
		/* Can't drop guest or super user */
		if (uid <= (uint32_t) BOX_SYSTEM_USER_ID_MAX || uid == SUPER) {
			tnt_raise(ClientError, ER_DROP_USER,
				  old_user->def->name,
				  "the user or the role is a system");
		}
		/*
		 * Can only delete user if it has no spaces,
		 * no functions and no grants.
		 */
		if (user_has_data(old_user)) {
			tnt_raise(ClientError, ER_DROP_USER,
				  old_user->def->name, "the user has objects");
		}
		struct trigger *on_commit =
			txn_alter_trigger_new(user_cache_remove_user, NULL);
		txn_on_commit(txn, on_commit);
	} else { /* UPDATE, REPLACE */
		assert(old_user != NULL && new_tuple != NULL);
		/*
		 * Allow change of user properties (name,
		 * password) but first check that the change is
		 * correct.
		 */
		struct user_def *user = user_def_new_from_tuple(new_tuple);
		access_check_ddl(user->name, user->uid, SC_USER, PRIV_A,
				 true);
		auto def_guard = make_scoped_guard([=] { free(user); });
		struct trigger *on_commit =
			txn_alter_trigger_new(user_cache_alter_user, NULL);
		txn_on_commit(txn, on_commit);
	}
}

/**
 * Get function identifiers from a tuple.
 *
 * @param tuple Tuple to get ids from.
 * @param[out] fid Function identifier.
 * @param[out] uid Owner identifier.
 */
static inline void
func_def_get_ids_from_tuple(const struct tuple *tuple, uint32_t *fid,
			    uint32_t *uid)
{
	*fid = tuple_field_u32_xc(tuple, BOX_FUNC_FIELD_ID);
	*uid = tuple_field_u32_xc(tuple, BOX_FUNC_FIELD_UID);
}

/** Create a function definition from tuple. */
static struct func_def *
func_def_new_from_tuple(const struct tuple *tuple)
{
	uint32_t len;
	const char *name = tuple_field_str_xc(tuple, BOX_FUNC_FIELD_NAME,
					      &len);
	if (len > BOX_NAME_MAX)
		tnt_raise(ClientError, ER_CREATE_FUNCTION,
			  tt_cstr(name, BOX_INVALID_NAME_MAX),
			  "function name is too long");
	identifier_check_xc(name, len);
	struct func_def *def = (struct func_def *) malloc(func_def_sizeof(len));
	if (def == NULL)
		tnt_raise(OutOfMemory, func_def_sizeof(len), "malloc", "def");
	auto def_guard = make_scoped_guard([=] { free(def); });
	func_def_get_ids_from_tuple(tuple, &def->fid, &def->uid);
	memcpy(def->name, name, len);
	def->name[len] = 0;
	if (tuple_field_count(tuple) > BOX_FUNC_FIELD_SETUID)
		def->setuid = tuple_field_u32_xc(tuple, BOX_FUNC_FIELD_SETUID);
	else
		def->setuid = false;
	if (tuple_field_count(tuple) > BOX_FUNC_FIELD_LANGUAGE) {
		const char *language =
			tuple_field_cstr_xc(tuple, BOX_FUNC_FIELD_LANGUAGE);
		def->language = STR2ENUM(func_language, language);
		if (def->language == func_language_MAX) {
			tnt_raise(ClientError, ER_FUNCTION_LANGUAGE,
				  language, def->name);
		}
	} else {
		/* Lua is the default. */
		def->language = FUNC_LANGUAGE_LUA;
	}
	def_guard.is_active = false;
	return def;
}

/** Remove a function from function cache */
static void
func_cache_remove_func(struct trigger * /* trigger */, void *event)
{
	struct txn_stmt *stmt = txn_last_stmt((struct txn *) event);
	uint32_t fid = tuple_field_u32_xc(stmt->old_tuple ?
				       stmt->old_tuple : stmt->new_tuple,
				       BOX_FUNC_FIELD_ID);
	func_cache_delete(fid);
}

/** Replace a function in the function cache */
static void
func_cache_replace_func(struct trigger * /* trigger */, void *event)
{
	struct txn_stmt *stmt = txn_last_stmt((struct txn*) event);
	struct func_def *def = func_def_new_from_tuple(stmt->new_tuple);
	auto def_guard = make_scoped_guard([=] { free(def); });
	func_cache_replace(def);
	def_guard.is_active = false;
}

/**
 * A trigger invoked on replace in a space containing
 * functions on which there were defined any grants.
 */
static void
on_replace_dd_func(struct trigger * /* trigger */, void *event)
{
	struct txn *txn = (struct txn *) event;
	txn_check_singlestatement_xc(txn, "Space _func");
	struct txn_stmt *stmt = txn_current_stmt(txn);
	struct tuple *old_tuple = stmt->old_tuple;
	struct tuple *new_tuple = stmt->new_tuple;

	uint32_t fid = tuple_field_u32_xc(old_tuple ? old_tuple : new_tuple,
					  BOX_FUNC_FIELD_ID);
	struct func *old_func = func_by_id(fid);
	if (new_tuple != NULL && old_func == NULL) { /* INSERT */
		struct func_def *def = func_def_new_from_tuple(new_tuple);
		access_check_ddl(def->name, def->uid, SC_FUNCTION, PRIV_C, true);
		auto def_guard = make_scoped_guard([=] { free(def); });
		func_cache_replace(def);
		def_guard.is_active = false;
		struct trigger *on_rollback =
			txn_alter_trigger_new(func_cache_remove_func, NULL);
		txn_on_rollback(txn, on_rollback);
	} else if (new_tuple == NULL) {         /* DELETE */
		uint32_t uid;
		func_def_get_ids_from_tuple(old_tuple, &fid, &uid);
		/*
		 * Can only delete func if you're the one
		 * who created it or a superuser.
		 */
		access_check_ddl(old_func->def->name, uid, SC_FUNCTION,
				 PRIV_D, true);
		/* Can only delete func if it has no grants. */
		if (schema_find_grants("function", old_func->def->fid)) {
			tnt_raise(ClientError, ER_DROP_FUNCTION,
				  (unsigned) old_func->def->uid,
				  "function has grants");
		}
		struct trigger *on_commit =
			txn_alter_trigger_new(func_cache_remove_func, NULL);
		txn_on_commit(txn, on_commit);
	} else {                                /* UPDATE, REPLACE */
		struct func_def *def = func_def_new_from_tuple(new_tuple);
		auto def_guard = make_scoped_guard([=] { free(def); });
		access_check_ddl(def->name, def->uid, SC_FUNCTION, PRIV_A,
				 true);
		struct trigger *on_commit =
			txn_alter_trigger_new(func_cache_replace_func, NULL);
		txn_on_commit(txn, on_commit);
	}
}

/** Create a collation definition from tuple. */
void
coll_def_new_from_tuple(const struct tuple *tuple, struct coll_def *def)
{
	memset(def, 0, sizeof(*def));
	uint32_t name_len, locale_len, type_len;
	def->id = tuple_field_u32_xc(tuple, BOX_COLLATION_FIELD_ID);
	def->name = tuple_field_str_xc(tuple, BOX_COLLATION_FIELD_NAME, &name_len);
	def->name_len = name_len;
	def->owner_id = tuple_field_u32_xc(tuple, BOX_COLLATION_FIELD_UID);
	const char *type = tuple_field_str_xc(tuple, BOX_COLLATION_FIELD_TYPE,
					      &type_len);
	def->type = STRN2ENUM(coll_type, type, type_len);
	if (def->type == coll_type_MAX)
		tnt_raise(ClientError, ER_CANT_CREATE_COLLATION,
			  "unknown collation type");
	def->locale = tuple_field_str_xc(tuple, BOX_COLLATION_FIELD_LOCALE,
					 &locale_len);
	def->locale_len = locale_len;
	const char *options =
		tuple_field_with_type_xc(tuple, BOX_COLLATION_FIELD_OPTIONS,
					 MP_MAP);

	if (name_len > BOX_NAME_MAX)
		tnt_raise(ClientError, ER_CANT_CREATE_COLLATION,
			  "collation name is too long");
	if (locale_len > BOX_NAME_MAX)
		tnt_raise(ClientError, ER_CANT_CREATE_COLLATION,
			  "collation locale is too long");
	/* Locale is an optional argument and can be NULL. */
	if (locale_len > 0)
		identifier_check_xc(def->locale, locale_len);
	identifier_check_xc(def->name, name_len);

	assert(def->type == COLL_TYPE_ICU); /* no more defined now */
	if (opts_decode(&def->icu, coll_icu_opts_reg, &options,
			ER_WRONG_COLLATION_OPTIONS,
			BOX_COLLATION_FIELD_OPTIONS, NULL) != 0)
		diag_raise();

	if (def->icu.french_collation == coll_icu_on_off_MAX) {
		tnt_raise(ClientError, ER_CANT_CREATE_COLLATION,
			  "ICU wrong french_collation option setting, "
				  "expected ON | OFF");
	}

	if (def->icu.alternate_handling == coll_icu_alternate_handling_MAX) {
		tnt_raise(ClientError, ER_CANT_CREATE_COLLATION,
			  "ICU wrong alternate_handling option setting, "
				  "expected NON_IGNORABLE | SHIFTED");
	}

	if (def->icu.case_first == coll_icu_case_first_MAX) {
		tnt_raise(ClientError, ER_CANT_CREATE_COLLATION,
			  "ICU wrong case_first option setting, "
				  "expected OFF | UPPER_FIRST | LOWER_FIRST");
	}

	if (def->icu.case_level == coll_icu_on_off_MAX) {
		tnt_raise(ClientError, ER_CANT_CREATE_COLLATION,
			  "ICU wrong case_level option setting, "
				  "expected ON | OFF");
	}

	if (def->icu.normalization_mode == coll_icu_on_off_MAX) {
		tnt_raise(ClientError, ER_CANT_CREATE_COLLATION,
			  "ICU wrong normalization_mode option setting, "
				  "expected ON | OFF");
	}

	if (def->icu.strength == coll_icu_strength_MAX) {
		tnt_raise(ClientError, ER_CANT_CREATE_COLLATION,
			  "ICU wrong strength option setting, "
				  "expected PRIMARY | SECONDARY | "
				  "TERTIARY | QUATERNARY | IDENTICAL");
	}

	if (def->icu.numeric_collation == coll_icu_on_off_MAX) {
		tnt_raise(ClientError, ER_CANT_CREATE_COLLATION,
			  "ICU wrong numeric_collation option setting, "
				  "expected ON | OFF");
	}
}

/** Rollback change in collation space. */
static void
coll_cache_rollback(struct trigger *trigger, void *event)
{
	struct coll *old_coll = (struct coll *)trigger->data;
	struct txn_stmt *stmt = txn_last_stmt((struct txn*) event);
	struct tuple *new_tuple = stmt->new_tuple;

	if (new_tuple != NULL) {
		uint32_t new_id = tuple_field_u32_xc(new_tuple,
						     BOX_COLLATION_FIELD_ID);
		struct coll *new_coll = coll_by_id(new_id);
		coll_cache_delete(new_coll);
		coll_delete(new_coll);
	}

	if (old_coll != NULL) {
		struct coll *replaced;
		int rc = coll_cache_replace(old_coll, &replaced);
		assert(rc == 0 && replaced == NULL);
		(void)rc;
	}
}

/** Delete a collation. */
static void
coll_cache_delete_coll(struct trigger *trigger, void */* event */)
{
	struct coll *old_coll = (struct coll *)trigger->data;
	coll_delete(old_coll);
}

/**
 * A trigger invoked on replace in a space containing
 * collations that a user defined.
 */
static void
on_replace_dd_collation(struct trigger * /* trigger */, void *event)
{
	struct txn *txn = (struct txn *) event;
	struct txn_stmt *stmt = txn_current_stmt(txn);
	struct tuple *old_tuple = stmt->old_tuple;
	struct tuple *new_tuple = stmt->new_tuple;
	txn_check_singlestatement_xc(txn, "Space _collation");
	struct coll *old_coll = NULL;
	if (old_tuple != NULL) {
		/* TODO: Check that no index uses the collation */
		uint32_t old_id = tuple_field_u32_xc(old_tuple,
						     BOX_COLLATION_FIELD_ID);
		old_coll = coll_by_id(old_id);
		assert(old_coll != NULL);
		access_check_ddl(old_coll->name, old_coll->owner_id,
				 SC_COLLATION,
				 new_tuple == NULL ? PRIV_D: PRIV_A,
				 false);

		struct trigger *on_commit =
			txn_alter_trigger_new(coll_cache_delete_coll, old_coll);
		txn_on_commit(txn, on_commit);
	}

	if (new_tuple == NULL) {
		/* Simple DELETE */
		assert(old_tuple != NULL);
		coll_cache_delete(old_coll);

		struct trigger *on_rollback =
			txn_alter_trigger_new(coll_cache_rollback, old_coll);
		txn_on_rollback(txn, on_rollback);
		return;
	}

	struct coll_def new_def;
	coll_def_new_from_tuple(new_tuple, &new_def);
	access_check_ddl(new_def.name, new_def.owner_id, SC_COLLATION,
			 old_tuple == NULL ? PRIV_C : PRIV_A, false);
	struct coll *new_coll = coll_new(&new_def);
	if (new_coll == NULL)
		diag_raise();
	auto def_guard = make_scoped_guard([=] { coll_delete(new_coll); });

	struct coll *replaced;
	if (coll_cache_replace(new_coll, &replaced) != 0)
		diag_raise();
	if (replaced == NULL && old_coll != NULL) {
		/*
		 * ID of a collation was changed.
		 * Remove collation by old ID.
		 */
		coll_cache_delete(old_coll);
	}

	struct trigger *on_rollback =
		txn_alter_trigger_new(coll_cache_rollback, old_coll);
	txn_on_rollback(txn, on_rollback);

	def_guard.is_active = false;
}

/**
 * Create a privilege definition from tuple.
 */
void
priv_def_create_from_tuple(struct priv_def *priv, struct tuple *tuple)
{
	priv->grantor_id = tuple_field_u32_xc(tuple, BOX_PRIV_FIELD_ID);
	priv->grantee_id = tuple_field_u32_xc(tuple, BOX_PRIV_FIELD_UID);
	const char *object_type =
		tuple_field_cstr_xc(tuple, BOX_PRIV_FIELD_OBJECT_TYPE);
	priv->object_id = tuple_field_u32_xc(tuple, BOX_PRIV_FIELD_OBJECT_ID);
	priv->object_type = schema_object_type(object_type);
	if (priv->object_type == SC_UNKNOWN) {
		tnt_raise(ClientError, ER_UNKNOWN_SCHEMA_OBJECT,
			  object_type);
	}
	priv->access = tuple_field_u32_xc(tuple, BOX_PRIV_FIELD_ACCESS);
}

/*
 * This function checks that:
 * - a privilege is granted from an existing user to an existing
 *   user on an existing object
 * - the grantor has the right to grant (is the owner of the object)
 *
 * @XXX Potentially there is a race in case of rollback, since an
 * object can be changed during WAL write.
 * In the future we must protect grant/revoke with a logical lock.
 */
static void
priv_def_check(struct priv_def *priv, enum priv_type priv_type)
{
	struct user *grantor = user_find_xc(priv->grantor_id);
	/* May be a role */
	struct user *grantee = user_by_id(priv->grantee_id);
	if (grantee == NULL) {
		tnt_raise(ClientError, ER_NO_SUCH_USER,
			  int2str(priv->grantee_id));
	}
	const char *name = schema_find_name(priv->object_type, priv->object_id);
	access_check_ddl(name, grantor->def->uid, priv->object_type, priv_type,
			 false);
	switch (priv->object_type) {
	case SC_UNIVERSE:
		if (grantor->def->uid != ADMIN) {
			tnt_raise(AccessDeniedError,
				  priv_name(priv_type),
				  schema_object_name(SC_UNIVERSE),
				  name,
				  grantor->def->name);
		}
		break;
	case SC_SPACE:
	{
		struct space *space = space_cache_find_xc(priv->object_id);
		if (space->def->uid != grantor->def->uid &&
		    grantor->def->uid != ADMIN) {
			tnt_raise(AccessDeniedError,
				  priv_name(priv_type),
				  schema_object_name(SC_SPACE), name,
				  grantor->def->name);
		}
		break;
	}
	case SC_FUNCTION:
	{
		struct func *func = func_cache_find(priv->object_id);
		if (func->def->uid != grantor->def->uid &&
		    grantor->def->uid != ADMIN) {
			tnt_raise(AccessDeniedError,
				  priv_name(priv_type),
				  schema_object_name(SC_FUNCTION), name,
				  grantor->def->name);
		}
		break;
	}
	case SC_SEQUENCE:
	{
		struct sequence *seq = sequence_cache_find(priv->object_id);
		if (seq->def->uid != grantor->def->uid &&
		    grantor->def->uid != ADMIN) {
			tnt_raise(AccessDeniedError,
				  priv_name(priv_type),
				  schema_object_name(SC_SEQUENCE), name,
				  grantor->def->name);
		}
		break;
	}
	case SC_ROLE:
	{
		struct user *role = user_by_id(priv->object_id);
		if (role == NULL || role->def->type != SC_ROLE) {
			tnt_raise(ClientError, ER_NO_SUCH_ROLE,
				  role ? role->def->name :
				  int2str(priv->object_id));
		}
		/*
		 * Only the creator of the role can grant or revoke it.
		 * Everyone can grant 'PUBLIC' role.
		 */
		if (role->def->owner != grantor->def->uid &&
		    grantor->def->uid != ADMIN &&
		    (role->def->uid != PUBLIC || priv->access != PRIV_X)) {
			tnt_raise(AccessDeniedError,
				  priv_name(priv_type),
				  schema_object_name(SC_ROLE), name,
				  grantor->def->name);
		}
		/* Not necessary to do during revoke, but who cares. */
		role_check(grantee, role);
	}
	default:
		break;
	}
	if (priv->access == 0) {
		tnt_raise(ClientError, ER_GRANT,
			  "the grant tuple has no privileges");
	}
}

/**
 * Update a metadata cache object with the new access
 * data.
 */
static void
grant_or_revoke(struct priv_def *priv)
{
	struct user *grantee = user_by_id(priv->grantee_id);
	if (grantee == NULL)
		return;
	if (priv->object_type == SC_ROLE) {
		struct user *role = user_by_id(priv->object_id);
		if (role == NULL || role->def->type != SC_ROLE)
			return;
		if (priv->access)
			role_grant(grantee, role);
		else
			role_revoke(grantee, role);
	} else {
		priv_grant(grantee, priv);
	}
}

/** A trigger called on rollback of grant, or on commit of revoke. */
static void
revoke_priv(struct trigger * /* trigger */, void *event)
{
	struct txn *txn = (struct txn *) event;
	struct txn_stmt *stmt = txn_last_stmt(txn);
	struct tuple *tuple = (stmt->new_tuple ?
			       stmt->new_tuple : stmt->old_tuple);
	struct priv_def priv;
	priv_def_create_from_tuple(&priv, tuple);
	/*
	 * Access to the object has been removed altogether so
	 * there should be no grants at all. If only some grants
	 * were removed, modify_priv trigger would have been
	 * invoked.
	 */
	priv.access = 0;
	grant_or_revoke(&priv);
}

/** A trigger called on rollback of grant, or on commit of revoke. */
static void
modify_priv(struct trigger * /* trigger */, void *event)
{
	struct txn_stmt *stmt = txn_last_stmt((struct txn *) event);
	struct priv_def priv;
	priv_def_create_from_tuple(&priv, stmt->new_tuple);
	grant_or_revoke(&priv);
}

/**
 * A trigger invoked on replace in the space containing
 * all granted privileges.
 */
static void
on_replace_dd_priv(struct trigger * /* trigger */, void *event)
{
	struct txn *txn = (struct txn *) event;
	txn_check_singlestatement_xc(txn, "Space _priv");
	struct txn_stmt *stmt = txn_current_stmt(txn);
	struct tuple *old_tuple = stmt->old_tuple;
	struct tuple *new_tuple = stmt->new_tuple;
	struct priv_def priv;

	if (new_tuple != NULL && old_tuple == NULL) {	/* grant */
		priv_def_create_from_tuple(&priv, new_tuple);
		priv_def_check(&priv, PRIV_GRANT);
		grant_or_revoke(&priv);
		struct trigger *on_rollback =
			txn_alter_trigger_new(revoke_priv, NULL);
		txn_on_rollback(txn, on_rollback);
	} else if (new_tuple == NULL) {                /* revoke */
		assert(old_tuple);
		priv_def_create_from_tuple(&priv, old_tuple);
		priv_def_check(&priv, PRIV_REVOKE);
		struct trigger *on_commit =
			txn_alter_trigger_new(revoke_priv, NULL);
		txn_on_commit(txn, on_commit);
	} else {                                       /* modify */
		priv_def_create_from_tuple(&priv, new_tuple);
		priv_def_check(&priv, PRIV_GRANT);
		struct trigger *on_commit =
			txn_alter_trigger_new(modify_priv, NULL);
		txn_on_commit(txn, on_commit);
	}
}

/* }}} access control */

/* {{{ cluster configuration */

/**
 * This trigger is invoked only upon initial recovery, when
 * reading contents of the system spaces from the snapshot.
 *
 * Before a cluster is assigned a cluster id it's read only.
 * Since during recovery state of the WAL doesn't
 * concern us, we can safely change the cluster id in before-replace
 * event, not in after-replace event.
 */
static void
on_replace_dd_schema(struct trigger * /* trigger */, void *event)
{
	struct txn *txn = (struct txn *) event;
	txn_check_singlestatement_xc(txn, "Space _schema");
	struct txn_stmt *stmt = txn_current_stmt(txn);
	struct tuple *old_tuple = stmt->old_tuple;
	struct tuple *new_tuple = stmt->new_tuple;
	const char *key = tuple_field_cstr_xc(new_tuple ? new_tuple : old_tuple,
					      BOX_SCHEMA_FIELD_KEY);
	if (strcmp(key, "cluster") == 0) {
		if (new_tuple == NULL)
			tnt_raise(ClientError, ER_REPLICASET_UUID_IS_RO);
		tt_uuid uu;
		tuple_field_uuid_xc(new_tuple, BOX_CLUSTER_FIELD_UUID, &uu);
		REPLICASET_UUID = uu;
	}
}

/**
 * A record with id of the new instance has been synced to the
 * write ahead log. Update the cluster configuration cache
 * with it.
 */
static void
on_commit_dd_cluster(struct trigger *trigger, void *event)
{
	(void) trigger;
	struct txn_stmt *stmt = txn_last_stmt((struct txn *) event);
	struct tuple *new_tuple = stmt->new_tuple;
	struct tuple *old_tuple = stmt->old_tuple;

	if (new_tuple == NULL) {
		struct tt_uuid old_uuid;
		tuple_field_uuid_xc(stmt->old_tuple, BOX_CLUSTER_FIELD_UUID,
				    &old_uuid);
		struct replica *replica = replica_by_uuid(&old_uuid);
		assert(replica != NULL);
		replica_clear_id(replica);
		return;
	} else if (old_tuple != NULL) {
		return; /* nothing to change */
	}

	uint32_t id = tuple_field_u32_xc(new_tuple, BOX_CLUSTER_FIELD_ID);
	tt_uuid uuid;
	tuple_field_uuid_xc(new_tuple, BOX_CLUSTER_FIELD_UUID, &uuid);
	struct replica *replica = replica_by_uuid(&uuid);
	if (replica != NULL) {
		replica_set_id(replica, id);
	} else {
		try {
			replica = replicaset_add(id, &uuid);
			/* Can't throw exceptions from on_commit trigger */
		} catch(Exception *e) {
			panic("Can't register replica: %s", e->errmsg);
		}
	}
}

/**
 * A trigger invoked on replace in the space _cluster,
 * which contains cluster configuration.
 *
 * This space is modified by JOIN command in IPROTO
 * protocol.
 *
 * The trigger updates the cluster configuration cache
 * with uuid of the newly joined instance.
 *
 * During recovery, it acts the same way, loading identifiers
 * of all instances into the cache. Instance globally unique
 * identifiers are used to keep track of cluster configuration,
 * so that a replica that previously joined a replica set can
 * follow updates, and a replica that belongs to a different
 * replica set can not by mistake join/follow another replica
 * set without first being reset (emptied).
 */
static void
on_replace_dd_cluster(struct trigger *trigger, void *event)
{
	(void) trigger;
	struct txn *txn = (struct txn *) event;
	txn_check_singlestatement_xc(txn, "Space _cluster");
	struct txn_stmt *stmt = txn_current_stmt(txn);
	struct tuple *old_tuple = stmt->old_tuple;
	struct tuple *new_tuple = stmt->new_tuple;
	if (new_tuple != NULL) { /* Insert or replace */
		/* Check fields */
		uint32_t replica_id =
			tuple_field_u32_xc(new_tuple, BOX_CLUSTER_FIELD_ID);
		replica_check_id(replica_id);
		tt_uuid replica_uuid;
		tuple_field_uuid_xc(new_tuple, BOX_CLUSTER_FIELD_UUID,
				    &replica_uuid);
		if (tt_uuid_is_nil(&replica_uuid))
			tnt_raise(ClientError, ER_INVALID_UUID,
				  tt_uuid_str(&replica_uuid));
		if (old_tuple != NULL) {
			/*
			 * Forbid changes of UUID for a registered instance:
			 * it requires an extra effort to keep _cluster
			 * in sync with appliers and relays.
			 */
			tt_uuid old_uuid;
			tuple_field_uuid_xc(old_tuple, BOX_CLUSTER_FIELD_UUID,
					    &old_uuid);
			if (!tt_uuid_is_equal(&replica_uuid, &old_uuid)) {
				tnt_raise(ClientError, ER_UNSUPPORTED,
					  "Space _cluster",
					  "updates of instance uuid");
			}
		}
	} else {
		/*
		 * Don't allow deletion of the record for this instance
		 * from _cluster.
		 */
		assert(old_tuple != NULL);
		uint32_t replica_id =
			tuple_field_u32_xc(old_tuple, BOX_CLUSTER_FIELD_ID);
		replica_check_id(replica_id);
	}

	struct trigger *on_commit =
			txn_alter_trigger_new(on_commit_dd_cluster, NULL);
	txn_on_commit(txn, on_commit);
}

/* }}} cluster configuration */

/* {{{ sequence */

/** Create a sequence definition from a tuple. */
static struct sequence_def *
sequence_def_new_from_tuple(struct tuple *tuple, uint32_t errcode)
{
	uint32_t name_len;
	const char *name = tuple_field_str_xc(tuple, BOX_USER_FIELD_NAME,
					      &name_len);
	if (name_len > BOX_NAME_MAX) {
		tnt_raise(ClientError, errcode,
			  tt_cstr(name, BOX_INVALID_NAME_MAX),
			  "sequence name is too long");
	}
	identifier_check_xc(name, name_len);
	size_t sz = sequence_def_sizeof(name_len);
	struct sequence_def *def = (struct sequence_def *) malloc(sz);
	if (def == NULL)
		tnt_raise(OutOfMemory, sz, "malloc", "sequence");
	auto def_guard = make_scoped_guard([=] { free(def); });
	memcpy(def->name, name, name_len);
	def->name[name_len] = '\0';
	def->id = tuple_field_u32_xc(tuple, BOX_SEQUENCE_FIELD_ID);
	def->uid = tuple_field_u32_xc(tuple, BOX_SEQUENCE_FIELD_UID);
	def->step = tuple_field_i64_xc(tuple, BOX_SEQUENCE_FIELD_STEP);
	def->min = tuple_field_i64_xc(tuple, BOX_SEQUENCE_FIELD_MIN);
	def->max = tuple_field_i64_xc(tuple, BOX_SEQUENCE_FIELD_MAX);
	def->start = tuple_field_i64_xc(tuple, BOX_SEQUENCE_FIELD_START);
	def->cache = tuple_field_i64_xc(tuple, BOX_SEQUENCE_FIELD_CACHE);
	def->cycle = tuple_field_bool_xc(tuple, BOX_SEQUENCE_FIELD_CYCLE);
	if (def->step == 0)
		tnt_raise(ClientError, errcode, def->name,
			  "step option must be non-zero");
	if (def->min > def->max)
		tnt_raise(ClientError, errcode, def->name,
			  "max must be greater than or equal to min");
	if (def->start < def->min || def->start > def->max)
		tnt_raise(ClientError, errcode, def->name,
			  "start must be between min and max");
	def_guard.is_active = false;
	return def;
}

/** Argument passed to on_commit_dd_sequence() trigger. */
struct alter_sequence {
	/** Trigger invoked on commit in the _sequence space. */
	struct trigger on_commit;
	/** Trigger invoked on rollback in the _sequence space. */
	struct trigger on_rollback;
	/** Old sequence definition or NULL if create. */
	struct sequence_def *old_def;
	/** New sequence defitition or NULL if drop. */
	struct sequence_def *new_def;
};

/**
 * Trigger invoked on commit in the _sequence space.
 */
static void
on_commit_dd_sequence(struct trigger *trigger, void *event)
{
	struct txn *txn = (struct txn *) event;
	struct alter_sequence *alter = (struct alter_sequence *) trigger->data;

	if (alter->new_def != NULL && alter->old_def != NULL) {
		/* Alter a sequence. */
		sequence_cache_replace(alter->new_def);
	} else if (alter->new_def == NULL) {
		/* Drop a sequence. */
		sequence_cache_delete(alter->old_def->id);
	}

	trigger_run_xc(&on_alter_sequence, txn_last_stmt(txn));
}

/**
 * Trigger invoked on rollback in the _sequence space.
 */
static void
on_rollback_dd_sequence(struct trigger *trigger, void * /* event */)
{
	struct alter_sequence *alter = (struct alter_sequence *) trigger->data;

	if (alter->new_def != NULL && alter->old_def == NULL) {
		/* Rollback creation of a sequence. */
		sequence_cache_delete(alter->new_def->id);
	}
}

/**
 * A trigger invoked on replace in space _sequence.
 * Used to alter a sequence definition.
 */
static void
on_replace_dd_sequence(struct trigger * /* trigger */, void *event)
{
	struct txn *txn = (struct txn *) event;
	txn_check_singlestatement_xc(txn, "Space _sequence");
	struct txn_stmt *stmt = txn_current_stmt(txn);
	struct tuple *old_tuple = stmt->old_tuple;
	struct tuple *new_tuple = stmt->new_tuple;

	struct alter_sequence *alter =
		region_calloc_object_xc(&fiber()->gc, struct alter_sequence);

	struct sequence_def *new_def = NULL;
	auto def_guard = make_scoped_guard([=] { free(new_def); });

	if (old_tuple == NULL && new_tuple != NULL) {		/* INSERT */
		new_def = sequence_def_new_from_tuple(new_tuple,
						      ER_CREATE_SEQUENCE);
		assert(sequence_by_id(new_def->id) == NULL);
		sequence_cache_replace(new_def);
		alter->new_def = new_def;
	} else if (old_tuple != NULL && new_tuple == NULL) {	/* DELETE */
		uint32_t id = tuple_field_u32_xc(old_tuple,
						 BOX_SEQUENCE_DATA_FIELD_ID);
		struct sequence *seq = sequence_by_id(id);
		assert(seq != NULL);
		access_check_ddl(seq->def->name, seq->def->uid, SC_SEQUENCE,
				 PRIV_D, false);
		if (space_has_data(BOX_SEQUENCE_DATA_ID, 0, id))
			tnt_raise(ClientError, ER_DROP_SEQUENCE,
				  seq->def->name, "the sequence has data");
		if (space_has_data(BOX_SPACE_SEQUENCE_ID, 1, id))
			tnt_raise(ClientError, ER_DROP_SEQUENCE,
				  seq->def->name, "the sequence is in use");
		if (schema_find_grants("sequence", seq->def->id))
			tnt_raise(ClientError, ER_DROP_SEQUENCE,
				  seq->def->name, "the sequence has grants");
		alter->old_def = seq->def;
	} else {						/* UPDATE */
		new_def = sequence_def_new_from_tuple(new_tuple,
						      ER_ALTER_SEQUENCE);
		struct sequence *seq = sequence_by_id(new_def->id);
		assert(seq != NULL);
		access_check_ddl(seq->def->name, seq->def->uid, SC_SEQUENCE,
				 PRIV_A, false);
		alter->old_def = seq->def;
		alter->new_def = new_def;
	}

	def_guard.is_active = false;

	trigger_create(&alter->on_commit,
		       on_commit_dd_sequence, alter, NULL);
	txn_on_commit(txn, &alter->on_commit);
	trigger_create(&alter->on_rollback,
		       on_rollback_dd_sequence, alter, NULL);
	txn_on_rollback(txn, &alter->on_rollback);
}

/**
 * A trigger invoked on replace in space _sequence_data.
 * Used to update a sequence value.
 */
static void
on_replace_dd_sequence_data(struct trigger * /* trigger */, void *event)
{
	struct txn *txn = (struct txn *) event;
	struct txn_stmt *stmt = txn_current_stmt(txn);
	struct tuple *old_tuple = stmt->old_tuple;
	struct tuple *new_tuple = stmt->new_tuple;

	uint32_t id = tuple_field_u32_xc(old_tuple ?: new_tuple,
					 BOX_SEQUENCE_DATA_FIELD_ID);
	struct sequence *seq = sequence_cache_find(id);
	if (seq == NULL)
		diag_raise();
	if (new_tuple != NULL) {			/* INSERT, UPDATE */
		int64_t value = tuple_field_i64_xc(new_tuple,
				BOX_SEQUENCE_DATA_FIELD_VALUE);
		if (sequence_set(seq, value) != 0)
			diag_raise();
	} else {					/* DELETE */
		sequence_reset(seq);
	}
}

/**
 * Run the triggers registered on commit of a change in _space.
 */
static void
on_commit_dd_space_sequence(struct trigger *trigger, void * /* event */)
{
	struct space *space = (struct space *) trigger->data;
	trigger_run_xc(&on_alter_space, space);
}

/**
 * A trigger invoked on replace in space _space_sequence.
 * Used to update space <-> sequence mapping.
 */
static void
on_replace_dd_space_sequence(struct trigger * /* trigger */, void *event)
{
	struct txn *txn = (struct txn *) event;
	txn_check_singlestatement_xc(txn, "Space _space_sequence");
	struct txn_stmt *stmt = txn_current_stmt(txn);
	struct tuple *tuple = stmt->new_tuple ? stmt->new_tuple : stmt->old_tuple;

	uint32_t space_id = tuple_field_u32_xc(tuple,
					       BOX_SPACE_SEQUENCE_FIELD_ID);
	uint32_t sequence_id = tuple_field_u32_xc(tuple,
				BOX_SPACE_SEQUENCE_FIELD_SEQUENCE_ID);
	bool is_generated = tuple_field_bool_xc(tuple,
				BOX_SPACE_SEQUENCE_FIELD_IS_GENERATED);

	struct space *space = space_cache_find_xc(space_id);
	struct sequence *seq = sequence_cache_find(sequence_id);

	enum priv_type priv_type = stmt->new_tuple ? PRIV_C : PRIV_D;
	if (stmt->new_tuple && stmt->old_tuple)
		priv_type = PRIV_A;

	/* Check we have the correct access type on the sequence.  * */
	access_check_ddl(seq->def->name, seq->def->uid, SC_SEQUENCE, priv_type,
			 false);
	/** Check we have alter access on space. */
	access_check_ddl(space->def->name, space->def->uid, SC_SPACE, PRIV_A,
			 false);

	struct trigger *on_commit =
		txn_alter_trigger_new(on_commit_dd_space_sequence, space);
	txn_on_commit(txn, on_commit);

	if (stmt->new_tuple != NULL) {			/* INSERT, UPDATE */
		struct index *pk = index_find(space, 0);
		index_def_check_sequence(pk->def, space_name(space));
		if (seq->is_generated) {
			tnt_raise(ClientError, ER_ALTER_SPACE,
				  space_name(space),
				  "can not attach generated sequence");
		}
		seq->is_generated = is_generated;
		space->sequence = seq;
	} else {					/* DELETE */
		assert(space->sequence == seq);
		space->sequence = NULL;
	}
}

/* }}} sequence */

static void
unlock_after_dd(struct trigger *trigger, void *event)
{
	(void) trigger;
	(void) event;
	latch_unlock(&schema_lock);
	/*
	 * There can be a some count of other latch awaiting fibers. All of
	 * these fibers should continue their job before current fiber fires
	 * next request. It is important especially for replication - if some
	 * rows are applied out of order then lsn order will be broken. This
	 * can be done with locking latch one more time - it guarantees that
	 * all "queued" fibers did their job before current fiber wakes next
	 * time. If there is no waiting fibers then locking will be done without
	 * any yields.
	 */
	latch_lock(&schema_lock);
	latch_unlock(&schema_lock);
}

static void
lock_before_dd(struct trigger *trigger, void *event)
{
	(void) trigger;
	if (fiber() == latch_owner(&schema_lock))
		return;
	struct txn *txn = (struct txn *)event;
	latch_lock(&schema_lock);
	struct trigger *on_commit =
		txn_alter_trigger_new(unlock_after_dd, NULL);
	txn_on_commit(txn, on_commit);
	struct trigger *on_rollback =
		txn_alter_trigger_new(unlock_after_dd, NULL);
	txn_on_rollback(txn, on_rollback);
}

struct trigger alter_space_on_replace_space = {
	RLIST_LINK_INITIALIZER, on_replace_dd_space, NULL, NULL
};

struct trigger alter_space_on_replace_index = {
	RLIST_LINK_INITIALIZER, on_replace_dd_index, NULL, NULL
};

struct trigger on_replace_truncate = {
	RLIST_LINK_INITIALIZER, on_replace_dd_truncate, NULL, NULL
};

struct trigger on_replace_schema = {
	RLIST_LINK_INITIALIZER, on_replace_dd_schema, NULL, NULL
};

struct trigger on_replace_user = {
	RLIST_LINK_INITIALIZER, on_replace_dd_user, NULL, NULL
};

struct trigger on_replace_func = {
	RLIST_LINK_INITIALIZER, on_replace_dd_func, NULL, NULL
};

struct trigger on_replace_collation = {
	RLIST_LINK_INITIALIZER, on_replace_dd_collation, NULL, NULL
};

struct trigger on_replace_priv = {
	RLIST_LINK_INITIALIZER, on_replace_dd_priv, NULL, NULL
};

struct trigger on_replace_cluster = {
	RLIST_LINK_INITIALIZER, on_replace_dd_cluster, NULL, NULL
};

struct trigger on_replace_sequence = {
	RLIST_LINK_INITIALIZER, on_replace_dd_sequence, NULL, NULL
};

struct trigger on_replace_sequence_data = {
	RLIST_LINK_INITIALIZER, on_replace_dd_sequence_data, NULL, NULL
};

struct trigger on_replace_space_sequence = {
	RLIST_LINK_INITIALIZER, on_replace_dd_space_sequence, NULL, NULL
};

struct trigger on_stmt_begin_space = {
	RLIST_LINK_INITIALIZER, lock_before_dd, NULL, NULL
};

struct trigger on_stmt_begin_index = {
	RLIST_LINK_INITIALIZER, lock_before_dd, NULL, NULL
};

struct trigger on_stmt_begin_truncate = {
	RLIST_LINK_INITIALIZER, lock_before_dd, NULL, NULL
};

/* vim: set foldmethod=marker */<|MERGE_RESOLUTION|>--- conflicted
+++ resolved
@@ -179,7 +179,6 @@
 			  BOX_INDEX_FIELD_OPTS, "distance must be either "\
 			  "'euclid' or 'manhattan'");
 	}
-<<<<<<< HEAD
 	if (opts->sql != NULL) {
 		char *sql = strdup(opts->sql);
 		if (sql == NULL) {
@@ -189,10 +188,7 @@
 		}
 		opts->sql = sql;
 	}
-	if (opts->run_count_per_level <= 0)
-=======
 	if (opts->range_size <= 0) {
->>>>>>> bdf22bac
 		tnt_raise(ClientError, ER_WRONG_INDEX_OPTIONS,
 			  BOX_INDEX_FIELD_OPTS,
 			  "range_size must be greater than 0");
