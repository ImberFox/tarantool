--- conflicted
+++ resolved
@@ -189,7 +189,7 @@
 void
 lbox_request_create(struct request *request,
 		    struct lua_State *L, enum iproto_type type,
-		    int key, int tuple, int def_tuple)
+		    int key, int tuple, int default_tuple)
 {
 	request_create(request, type);
 	request->space_id = lua_tointeger(L, 1);
@@ -206,60 +206,6 @@
 		request->key_end = request->key + key_len;
 	}
 	if (tuple > 0) {
-<<<<<<< HEAD
-		struct obuf tuple_buf;
-		obuf_create(&tuple_buf, &fiber()->gc, LUAMP_ALLOC_FACTOR);
-		luamp_encode_tuple(L, luaL_msgpack_default, &tuple_buf, tuple);
-		request->tuple = obuf_join(&tuple_buf);
-		request->tuple_end = request->tuple + obuf_size(&tuple_buf);
-	}
-	if (def_tuple > 0) {
-		struct obuf tuple_buf;
-		obuf_create(&tuple_buf, &fiber()->gc, LUAMP_ALLOC_FACTOR);
-		luamp_encode_tuple(L, luaL_msgpack_default, &tuple_buf,
-				   def_tuple);
-		request->extra_tuple = obuf_join(&tuple_buf);
-		request->extra_tuple_end =
-			request->extra_tuple + obuf_size(&tuple_buf);
-	}
-}
-
-static void
-port_ffi_add_tuple(struct port *port, struct tuple *tuple)
-{
-	struct port_ffi *port_ffi = (struct port_ffi *) port;
-	if (port_ffi->size >= port_ffi->capacity) {
-		uint32_t capacity = (port_ffi->capacity > 0) ?
-				2 * port_ffi->capacity : 1024;
-		struct tuple **ret = (struct tuple **)
-			realloc(port_ffi->ret, sizeof(*ret) * capacity);
-		assert(ret != NULL);
-		port_ffi->ret = ret;
-		port_ffi->capacity = capacity;
-	}
-	tuple_ref(tuple);
-	port_ffi->ret[port_ffi->size++] = tuple;
-}
-
-struct port_vtab port_ffi_vtab = {
-	port_ffi_add_tuple,
-	null_port_eof,
-};
-
-void
-port_ffi_create(struct port_ffi *port)
-{
-	memset(port, 0, sizeof(*port));
-	port->vtab = &port_ffi_vtab;
-}
-
-static inline void
-port_ffi_clear(struct port_ffi *port)
-{
-	for (uint32_t i = 0; i < port->size; i++) {
-		tuple_unref(port->ret[i]);
-		port->ret[i] = NULL;
-=======
 		size_t used = region_used(gc);
 		/*
 		 * region_join() above could have allocated memory and
@@ -269,10 +215,19 @@
 		mpstream_reset(&stream);
 		luamp_encode_tuple(L, luaL_msgpack_default, &stream, tuple);
 		mpstream_flush(&stream);
-		size_t  tuple_len = region_used(gc) - used;
+		size_t tuple_len = region_used(gc) - used;
 		request->tuple = (char *) region_join(gc, tuple_len);
 		request->tuple_end = request->tuple + tuple_len;
->>>>>>> dfb21acb
+	}
+	if (default_tuple > 0) {
+		size_t used = region_used(gc);
+		mpstream_reset(&stream);
+		luamp_encode_tuple(L, luaL_msgpack_default, &stream,
+				   default_tuple);
+		mpstream_flush(&stream);
+		size_t tuple_len = region_used(gc) - used;
+		request->default_tuple = (char *) region_join(gc, tuple_len);
+		request->default_tuple_end = request->default_tuple + tuple_len;
 	}
 }
 
@@ -311,7 +266,7 @@
 
 	struct request request;
 	struct port_lua port;
-	lbox_request_create(&request, L, IPROTO_SELECT, 6, -1);
+	lbox_request_create(&request, L, IPROTO_SELECT, 6, -1, -1);
 	request.index_id = lua_tointeger(L, 2);
 	request.iterator = lua_tointeger(L, 3);
 	request.offset = lua_tointeger(L, 4);
