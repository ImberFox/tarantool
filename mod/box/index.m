/*
 * Copyright (C) 2010 Mail.RU
 * Copyright (C) 2010 Yuriy Vostrikov
 *
 * Redistribution and use in source and binary forms, with or without
 * modification, are permitted provided that the following conditions
 * are met:
 * 1. Redistributions of source code must retain the above copyright
 *    notice, this list of conditions and the following disclaimer.
 * 2. Redistributions in binary form must reproduce the above copyright
 *    notice, this list of conditions and the following disclaimer in the
 *    documentation and/or other materials provided with the distribution.
 *
 * THIS SOFTWARE IS PROVIDED BY AUTHOR AND CONTRIBUTORS ``AS IS'' AND
 * ANY EXPRESS OR IMPLIED WARRANTIES, INCLUDING, BUT NOT LIMITED TO, THE
 * IMPLIED WARRANTIES OF MERCHANTABILITY AND FITNESS FOR A PARTICULAR PURPOSE
 * ARE DISCLAIMED.  IN NO EVENT SHALL AUTHOR OR CONTRIBUTORS BE LIABLE
 * FOR ANY DIRECT, INDIRECT, INCIDENTAL, SPECIAL, EXEMPLARY, OR CONSEQUENTIAL
 * DAMAGES (INCLUDING, BUT NOT LIMITED TO, PROCUREMENT OF SUBSTITUTE GOODS
 * OR SERVICES; LOSS OF USE, DATA, OR PROFITS; OR BUSINESS INTERRUPTION)
 * HOWEVER CAUSED AND ON ANY THEORY OF LIABILITY, WHETHER IN CONTRACT, STRICT
 * LIABILITY, OR TORT (INCLUDING NEGLIGENCE OR OTHERWISE) ARISING IN ANY WAY
 * OUT OF THE USE OF THIS SOFTWARE, EVEN IF ADVISED OF THE POSSIBILITY OF
 * SUCH DAMAGE.
 */
#include "index.h"
#include "tree.h"
#include "say.h"
#include "tuple.h"
#include "pickle.h"
#include "exception.h"
#include "box.h"
#include "salloc.h"
#include "assoc.h"

const char *field_data_type_strs[] = {"NUM", "NUM64", "STR", "\0"};
const char *index_type_strs[] = { "HASH", "TREE", "\0" };

static struct box_tuple *
iterator_next_equal(struct iterator *it __attribute__((unused)))
{
	return NULL;
}

static struct box_tuple *
iterator_first_equal(struct iterator *it)
{
	it->next_equal = iterator_next_equal;
	return it->next(it);
}

/* {{{ Index -- base class for all indexes. ********************/

@implementation Index

@class Hash32Index;
@class Hash64Index;
@class HashStrIndex;
@class TreeIndex;

+ (Index *) alloc: (enum index_type) type
	 :(struct key_def *) key_def
	 :(struct space *) space
{
	switch (type) {
	case HASH:
		/* Hash index, check key type.
		 * Hash index always has a single-field key.
		 */
		switch (key_def->parts[0].type) {
		case NUM:
			return [Hash32Index alloc]; /* 32-bit integer hash */
		case NUM64:
			return [Hash64Index alloc]; /* 64-bit integer hash */
		case STRING:
			return [HashStrIndex alloc]; /* string hash */
		default:
			break;
		}
		break;
	case TREE:
		return [TreeIndex alloc: key_def :space];
	default:
		break;
	}
	panic("unsupported index type");
}

- (id) init: (struct key_def *) key_def_arg :(struct space *) space_arg
{
	self = [super init];
	key_def = key_def_arg;
	space = space_arg;
	position = [self allocIterator];
	[self enable];
	return self;
}

- (void) free
{
	position->free(position);
	[super free];
}

- (void) enable
{
	[self subclassResponsibility: _cmd];
}

- (void) build: (Index *) pk
{
	(void) pk;
	[self subclassResponsibility: _cmd];
}


- (size_t) size
{
	[self subclassResponsibility: _cmd];
	return 0;
}

- (struct box_tuple *) min
{
	[self subclassResponsibility: _cmd];
	return NULL;
}

- (struct box_tuple *) max
{
	[self subclassResponsibility: _cmd];
	return NULL;
}

- (struct box_tuple *) find: (void *) key :(u32) key_cardinality
{
	(void) key;
	(void) key_cardinality;
	[self subclassResponsibility: _cmd];
	return NULL;
}

- (struct box_tuple *) findByTuple: (struct box_tuple *) pattern
{
	(void) pattern;
	[self subclassResponsibility: _cmd];
	return NULL;
}

- (void) remove: (struct box_tuple *) tuple
{
	(void) tuple;
	[self subclassResponsibility: _cmd];
}

- (void) replace: (struct box_tuple *) old_tuple
	:(struct box_tuple *) new_tuple
{
	(void) old_tuple;
	(void) new_tuple;
	[self subclassResponsibility: _cmd];
}

- (struct iterator *) allocIterator
{
	[self subclassResponsibility: _cmd];
	return NULL;
}

- (void) initIterator: (struct iterator *) iterator :(enum iterator_type) type
{
	(void) iterator;
	(void) type;
	[self subclassResponsibility: _cmd];
}

<<<<<<< HEAD
- (void) initIterator: (struct iterator *) iterator :(enum iterator_type) type
                        :(void *) key
			:(int) part_count
{
	(void) iterator;
	(void) type;
	(void) part_count;
=======
- (void) initIterator: (struct iterator *) iterator :(void *) key
			:(u32) key_cardinality
{
	(void) iterator;
>>>>>>> 466a1a93
	(void) key;
	(void) key_cardinality;
	[self subclassResponsibility: _cmd];
}
@end

/* }}} */

/* {{{ HashIndex -- base class for all hashes. ********************/

@interface HashIndex: Index
- (void) reserve: (u32) n_tuples;
@end

struct hash_iterator {
	struct iterator base; /* Must be the first member. */
	struct mh_i32ptr_t *hash;
	mh_int_t h_pos;
};

static struct hash_iterator *
hash_iterator(struct iterator *it)
{
	return (struct hash_iterator *) it;
}

struct box_tuple *
hash_iterator_next(struct iterator *iterator)
{
	assert(iterator->next == hash_iterator_next);
	struct hash_iterator *it = hash_iterator(iterator);

	while (it->h_pos != mh_end(it->hash)) {
		if (mh_exist(it->hash, it->h_pos))
			return mh_value(it->hash, it->h_pos++);
		it->h_pos++;
	}
	return NULL;
}

void
hash_iterator_free(struct iterator *iterator)
{
	assert(iterator->next == hash_iterator_next);
	sfree(iterator);
}


@implementation HashIndex

- (void) reserve: (u32) n_tuples
{
	(void) n_tuples;
	[self subclassResponsibility: _cmd];
}

- (void) build: (Index *) pk
{
	u32 n_tuples = [pk size];

	if (n_tuples == 0)
		return;

	[self reserve: n_tuples];

	say_info("Adding %"PRIu32 " keys to HASH index %"
		 PRIu32 "...", n_tuples, index_n(self));

	struct iterator *it = pk->position;
	struct box_tuple *tuple;
	[pk initIterator: it :ITER_FORWARD];

	while ((tuple = it->next(it)))
	      [self replace: NULL :tuple];
}

- (void) free
{
	[super free];
}

- (struct box_tuple *) min
{
	tnt_raise(ClientError, :ER_UNSUPPORTED);
	return NULL;
}

- (struct box_tuple *) max
{
	tnt_raise(ClientError, :ER_UNSUPPORTED);
	return NULL;
}

- (struct box_tuple *) findByTuple: (struct box_tuple *) tuple
{
	/* Hash index currently is always single-part. */
	void *field = tuple_field(tuple, key_def->parts[0].fieldno);
	if (field == NULL)
		tnt_raise(ClientError, :ER_NO_SUCH_FIELD,
			  key_def->parts[0].fieldno);
	return [self find :field :1];
}

- (struct iterator *) allocIterator
{
	struct hash_iterator *it = salloc(sizeof(struct hash_iterator));
	if (it) {
		memset(it, 0, sizeof(struct hash_iterator));
		it->base.next = hash_iterator_next;
		it->base.free = hash_iterator_free;
	}
	return (struct iterator *) it;
}

@end

/* }}} */

/* {{{ Hash32Index ************************************************/

static u32
int32_key_to_value(void *key, u32 key_cardinality)
{
	if (key_cardinality > 1)
		tnt_raise(ClientError, :ER_KEY_CARDINALITY,
			  key_cardinality, 1);

	if (key_cardinality < 1)
		tnt_raise(ClientError, :ER_EXACT_MATCH,
			  key_cardinality, 1);

	u32 key_size = load_varint32(&key);
	if (key_size != 4)
		tnt_raise(ClientError, :ER_KEY_FIELD_TYPE, "u32");

	return *((u32 *) key);
}


@interface Hash32Index: HashIndex {
	 struct mh_i32ptr_t *int_hash;
};
@end

@implementation Hash32Index

- (void) reserve: (u32) n_tuples
{
	mh_i32ptr_reserve(int_hash, n_tuples);
}

- (void) free
{
	mh_i32ptr_destroy(int_hash);
	[super free];
}

- (void) enable
{
	int_hash = mh_i32ptr_init();
}

- (size_t) size
{
	return mh_size(int_hash);
}

- (struct box_tuple *) find: (void *) key :(u32) key_cardinality
{
	struct box_tuple *ret = NULL;
	u32 num = int32_key_to_value(key, key_cardinality);
	mh_int_t k = mh_i32ptr_get(int_hash, num);
	if (k != mh_end(int_hash))
		ret = mh_value(int_hash, k);
#ifdef DEBUG
	say_debug("Hash32Index find(self:%p, key:%i) = %p", self, num, ret);
#endif
	return ret;
}

- (void) remove: (struct box_tuple *) tuple
{
	void *field = tuple_field(tuple, key_def->parts[0].fieldno);
	u32 num = int32_key_to_value(field, 1);
	mh_int_t k = mh_i32ptr_get(int_hash, num);
	if (k != mh_end(int_hash))
		mh_i32ptr_del(int_hash, k);
#ifdef DEBUG
	say_debug("Hash32Index remove(self:%p, key:%i)", self, num);
#endif
}

- (void) replace: (struct box_tuple *) old_tuple
	:(struct box_tuple *) new_tuple
{
	void *field = tuple_field(new_tuple, key_def->parts[0].fieldno);
	u32 num = int32_key_to_value(field, 1);

	if (old_tuple != NULL) {
		void *old_field = tuple_field(old_tuple,
					      key_def->parts[0].fieldno);
		load_varint32(&old_field);
		u32 old_num = *(u32 *)old_field;
		mh_int_t k = mh_i32ptr_get(int_hash, old_num);
		if (k != mh_end(int_hash))
			mh_i32ptr_del(int_hash, k);
	}

	mh_i32ptr_put(int_hash, num, new_tuple, NULL);

#ifdef DEBUG
	say_debug("Hash32Index replace(self:%p, old_tuple:%p, new_tuple:%p) key:%i",
		  self, old_tuple, new_tuple, num);
#endif
}

- (void) initIterator: (struct iterator *) iterator :(enum iterator_type) type
{
	assert(iterator->next == hash_iterator_next);
	struct hash_iterator *it = hash_iterator(iterator);

	if (type == ITER_REVERSE)
		tnt_raise(IllegalParams, :"hash iterator is forward only");

	it->base.next_equal = 0; /* Should not be used. */
	it->h_pos = mh_begin(int_hash);
	it->hash = int_hash;
}

<<<<<<< HEAD
- (void) initIterator: (struct iterator *) iterator :(enum iterator_type) type
                        :(void *) key
			:(int) part_count
{
	(void) part_count; /* Silence gcc warning in release mode. */
	assert(iterator->next == hash_iterator_next);
	struct hash_iterator *it = hash_iterator(iterator);

	if (type == ITER_REVERSE)
		tnt_raise(IllegalParams, :"hash iterator is forward only");

	if (part_count != 1)
		tnt_raise(IllegalParams, :"key must be single valued");

	u32 field_size = load_varint32(&key);
	if (field_size != 4)
		tnt_raise(IllegalParams, :"key is not u32");

	u32 num = *(u32 *)key;

=======
- (void) initIterator: (struct iterator *) iterator :(void *) key
			:(u32) key_cardinality
{
	assert(iterator->next = hash_iterator_next);
	struct hash_iterator *it = hash_iterator(iterator);

	u32 num = int32_key_to_value(key, key_cardinality);
>>>>>>> 466a1a93
	it->base.next_equal = iterator_first_equal;
	it->h_pos = mh_i32ptr_get(int_hash, num);
	it->hash = int_hash;
}
@end

/* }}} */

/* {{{ Hash64Index ************************************************/

static u64
int64_key_to_value(void *key, u32 key_cardinality)
{
	if (key_cardinality > 1)
		tnt_raise(ClientError, :ER_KEY_CARDINALITY,
			  key_cardinality, 1);

	if (key_cardinality < 1)
		tnt_raise(ClientError, :ER_EXACT_MATCH,
			  key_cardinality, 1);

	u32 key_size = load_varint32(&key);
	if (key_size != 8)
		tnt_raise(ClientError, :ER_KEY_FIELD_TYPE, "u64");

	return *((u64 *) key);
}

@interface Hash64Index: HashIndex {
	struct mh_i64ptr_t *int64_hash;
};
@end

@implementation Hash64Index
- (void) reserve: (u32) n_tuples
{
	mh_i64ptr_reserve(int64_hash, n_tuples);
}

- (void) free
{
	mh_i64ptr_destroy(int64_hash);
	[super free];
}

- (void) enable
{
	int64_hash = mh_i64ptr_init();
}

- (size_t) size
{
	return mh_size(int64_hash);
}

- (struct box_tuple *) find: (void *) key :(u32) key_cardinality
{
	struct box_tuple *ret = NULL;
	u64 num = int64_key_to_value(key, key_cardinality);
	mh_int_t k = mh_i64ptr_get(int64_hash, num);
	if (k != mh_end(int64_hash))
		ret = mh_value(int64_hash, k);
#ifdef DEBUG
	say_debug("Hash64Index find(self:%p, key:%"PRIu64") = %p", self, num, ret);
#endif
	return ret;
}

- (void) remove: (struct box_tuple *) tuple
{
	void *field = tuple_field(tuple, key_def->parts[0].fieldno);
	u64 num = int64_key_to_value(field, 1);

	mh_int_t k = mh_i64ptr_get(int64_hash, num);
	if (k != mh_end(int64_hash))
		mh_i64ptr_del(int64_hash, k);
#ifdef DEBUG
	say_debug("Hash64Index remove(self:%p, key:%"PRIu64")", self, num);
#endif
}

- (void) replace: (struct box_tuple *) old_tuple
	:(struct box_tuple *) new_tuple
{
	void *field = tuple_field(new_tuple, key_def->parts[0].fieldno);
	u64 num = int64_key_to_value(field, 1);

	if (old_tuple != NULL) {
		void *old_field = tuple_field(old_tuple,
					      key_def->parts[0].fieldno);
		load_varint32(&old_field);
		u64 old_num = *(u64 *)old_field;
		mh_int_t k = mh_i64ptr_get(int64_hash, old_num);
		if (k != mh_end(int64_hash))
			mh_i64ptr_del(int64_hash, k);
	}

	mh_i64ptr_put(int64_hash, num, new_tuple, NULL);
#ifdef DEBUG
	say_debug("Hash64Index replace(self:%p, old_tuple:%p, tuple:%p) key:%"PRIu64,
		  self, old_tuple, new_tuple, num);
#endif
}

- (void) initIterator: (struct iterator *) iterator :(enum iterator_type) type
{
	assert(iterator->next == hash_iterator_next);
	struct hash_iterator *it = hash_iterator(iterator);

	if (type == ITER_REVERSE)
		tnt_raise(IllegalParams, :"hash iterator is forward only");

	it->base.next_equal = 0; /* Should not be used if not positioned. */
	it->h_pos = mh_begin(int64_hash);
	it->hash = (struct mh_i32ptr_t *) int64_hash;
}

<<<<<<< HEAD
- (void) initIterator: (struct iterator *) iterator :(enum iterator_type) type
                        :(void *) field
			:(int) part_count
{
	(void) part_count; /* Silence gcc warning in release mode. */
	assert(iterator->next == hash_iterator_next);
	struct hash_iterator *it = hash_iterator(iterator);

	if (type == ITER_REVERSE)
		tnt_raise(IllegalParams, :"hash iterator is forward only");

	if (part_count != 1)
		tnt_raise(IllegalParams, :"key must be single valued");

	u32 field_size = load_varint32(&field);
	if (field_size != 8)
		tnt_raise(IllegalParams, :"key is not u64");

	u64 num = *(u64 *)field;
=======
- (void) initIterator: (struct iterator *) iterator :(void *) key
			:(int) key_cardinality
{
	assert(iterator->next = hash_iterator_next);
	struct hash_iterator *it = hash_iterator(iterator);

	u64 num = int64_key_to_value(key, key_cardinality);
>>>>>>> 466a1a93

	it->base.next_equal = iterator_first_equal;
	it->h_pos = mh_i64ptr_get(int64_hash, num);
	it->hash = (struct mh_i32ptr_t *) int64_hash;
}

@end

/* }}} */

/* {{{ HashStrIndex ***********************************************/

static char *
str_key_to_value(void *key, u32 key_cardinality)
{
	if (key_cardinality > 1)
		tnt_raise(ClientError, :ER_KEY_CARDINALITY,
			  key_cardinality, 1);
	if (key_cardinality < 1)
		tnt_raise(ClientError, :ER_EXACT_MATCH,
			  key_cardinality, 1);
	return key;
}

@interface HashStrIndex: HashIndex {
	 struct mh_lstrptr_t *str_hash;
};
@end

@implementation HashStrIndex
- (void) reserve: (u32) n_tuples
{
	mh_lstrptr_reserve(str_hash, n_tuples);
}

- (void) free
{
	mh_lstrptr_destroy(str_hash);
	[super free];
}

- (void) enable
{
	str_hash = mh_lstrptr_init();
}

- (size_t) size
{
	return mh_size(str_hash);
}

- (struct box_tuple *) find: (void *) key :(u32) key_cardinality
{
	struct box_tuple *ret = NULL;
	void *lstr = str_key_to_value(key, key_cardinality);
	mh_int_t k = mh_lstrptr_get(str_hash, lstr);
	if (k != mh_end(str_hash))
		ret = mh_value(str_hash, k);
#ifdef DEBUG
	u32 key_size = load_varint32(&key);
	say_debug("HashStrIndex find(self:%p, key:(%i)'%.*s') = %p",
		  self, key_size, key_size, (u8 *)key, ret);
#endif
	return ret;
}

- (void) remove: (struct box_tuple *) tuple
{
	void *field = tuple_field(tuple, key_def->parts[0].fieldno);

	mh_int_t k = mh_lstrptr_get(str_hash, field);
	if (k != mh_end(str_hash))
		mh_lstrptr_del(str_hash, k);
#ifdef DEBUG
	u32 field_size = load_varint32(&field);
	say_debug("HashStrIndex remove(self:%p, key:'%.*s')",
		  self, field_size, (u8 *)field);
#endif
}

- (void) replace: (struct box_tuple *) old_tuple
	:(struct box_tuple *) new_tuple
{
	void *field = tuple_field(new_tuple, key_def->parts[0].fieldno);
	void *lstr = str_key_to_value(field, 1);

	if (old_tuple != NULL) {
		void *old_field = tuple_field(old_tuple,
					      key_def->parts[0].fieldno);
		mh_int_t k = mh_lstrptr_get(str_hash, old_field);
		if (k != mh_end(str_hash))
			mh_lstrptr_del(str_hash, k);
	}

	mh_lstrptr_put(str_hash, lstr, new_tuple, NULL);
#ifdef DEBUG
	u32 field_size = load_varint32(&field);
	say_debug("HashStrIndex replace(self:%p, old_tuple:%p, tuple:%p) key:'%.*s'",
		  self, old_tuple, new_tuple, field_size, (u8 *)field);
#endif
}

- (void) initIterator: (struct iterator *) iterator :(enum iterator_type) type
{
	assert(iterator->next == hash_iterator_next);
	struct hash_iterator *it = hash_iterator(iterator);

	if (type == ITER_REVERSE)
		tnt_raise(IllegalParams, :"hash iterator is forward only");

	it->base.next_equal = 0; /* Should not be used if not positioned. */
	it->h_pos = mh_begin(str_hash);
	it->hash = (struct mh_i32ptr_t *) str_hash;
}

<<<<<<< HEAD
- (void) initIterator: (struct iterator *) iterator :(enum iterator_type) type
                        :(void *) key
			:(int) part_count
{
	(void) part_count; /* Silence gcc warning in release mode. */
	assert(iterator->next == hash_iterator_next);
	struct hash_iterator *it = hash_iterator(iterator);

	if (type == ITER_REVERSE)
		tnt_raise(IllegalParams, :"hash iterator is forward only");

	if (part_count != 1)
		tnt_raise(IllegalParams, :"key must be single valued");

=======
- (void) initIterator: (struct iterator *) iterator :(void *) key
			:(int) key_cardinality
{
	assert(iterator->next = hash_iterator_next);
	struct hash_iterator *it = hash_iterator(iterator);

	void *lstr = str_key_to_value(key, key_cardinality);
>>>>>>> 466a1a93
	it->base.next_equal = iterator_first_equal;
	it->h_pos = mh_lstrptr_get(str_hash, lstr);
	it->hash = (struct mh_i32ptr_t *) str_hash;
}
@end

/* }}} */

/**
 * vim: foldmethod=marker
 */<|MERGE_RESOLUTION|>--- conflicted
+++ resolved
@@ -132,7 +132,7 @@
 	return NULL;
 }
 
-- (struct box_tuple *) find: (void *) key :(u32) key_cardinality
+- (struct box_tuple *) find: (void *) key :(int) key_cardinality
 {
 	(void) key;
 	(void) key_cardinality;
@@ -174,20 +174,12 @@
 	[self subclassResponsibility: _cmd];
 }
 
-<<<<<<< HEAD
 - (void) initIterator: (struct iterator *) iterator :(enum iterator_type) type
                         :(void *) key
-			:(int) part_count
+			:(int) key_cardinality
 {
 	(void) iterator;
 	(void) type;
-	(void) part_count;
-=======
-- (void) initIterator: (struct iterator *) iterator :(void *) key
-			:(u32) key_cardinality
-{
-	(void) iterator;
->>>>>>> 466a1a93
 	(void) key;
 	(void) key_cardinality;
 	[self subclassResponsibility: _cmd];
@@ -301,7 +293,6 @@
 	}
 	return (struct iterator *) it;
 }
-
 @end
 
 /* }}} */
@@ -309,7 +300,7 @@
 /* {{{ Hash32Index ************************************************/
 
 static u32
-int32_key_to_value(void *key, u32 key_cardinality)
+int32_key_to_value(void *key, int key_cardinality)
 {
 	if (key_cardinality > 1)
 		tnt_raise(ClientError, :ER_KEY_CARDINALITY,
@@ -355,7 +346,7 @@
 	return mh_size(int_hash);
 }
 
-- (struct box_tuple *) find: (void *) key :(u32) key_cardinality
+- (struct box_tuple *) find: (void *) key :(int) key_cardinality
 {
 	struct box_tuple *ret = NULL;
 	u32 num = int32_key_to_value(key, key_cardinality);
@@ -417,36 +408,17 @@
 	it->hash = int_hash;
 }
 
-<<<<<<< HEAD
 - (void) initIterator: (struct iterator *) iterator :(enum iterator_type) type
                         :(void *) key
-			:(int) part_count
-{
-	(void) part_count; /* Silence gcc warning in release mode. */
+			:(int) key_cardinality
+{
 	assert(iterator->next == hash_iterator_next);
 	struct hash_iterator *it = hash_iterator(iterator);
 
 	if (type == ITER_REVERSE)
 		tnt_raise(IllegalParams, :"hash iterator is forward only");
 
-	if (part_count != 1)
-		tnt_raise(IllegalParams, :"key must be single valued");
-
-	u32 field_size = load_varint32(&key);
-	if (field_size != 4)
-		tnt_raise(IllegalParams, :"key is not u32");
-
-	u32 num = *(u32 *)key;
-
-=======
-- (void) initIterator: (struct iterator *) iterator :(void *) key
-			:(u32) key_cardinality
-{
-	assert(iterator->next = hash_iterator_next);
-	struct hash_iterator *it = hash_iterator(iterator);
-
 	u32 num = int32_key_to_value(key, key_cardinality);
->>>>>>> 466a1a93
 	it->base.next_equal = iterator_first_equal;
 	it->h_pos = mh_i32ptr_get(int_hash, num);
 	it->hash = int_hash;
@@ -458,7 +430,7 @@
 /* {{{ Hash64Index ************************************************/
 
 static u64
-int64_key_to_value(void *key, u32 key_cardinality)
+int64_key_to_value(void *key, int key_cardinality)
 {
 	if (key_cardinality > 1)
 		tnt_raise(ClientError, :ER_KEY_CARDINALITY,
@@ -502,7 +474,7 @@
 	return mh_size(int64_hash);
 }
 
-- (struct box_tuple *) find: (void *) key :(u32) key_cardinality
+- (struct box_tuple *) find: (void *) key :(int) key_cardinality
 {
 	struct box_tuple *ret = NULL;
 	u64 num = int64_key_to_value(key, key_cardinality);
@@ -564,41 +536,22 @@
 	it->hash = (struct mh_i32ptr_t *) int64_hash;
 }
 
-<<<<<<< HEAD
-- (void) initIterator: (struct iterator *) iterator :(enum iterator_type) type
-                        :(void *) field
-			:(int) part_count
-{
-	(void) part_count; /* Silence gcc warning in release mode. */
+- (void) initIterator: (struct iterator *) iterator :(enum iterator_type) type
+                        :(void *) key
+			:(int) key_cardinality
+{
 	assert(iterator->next == hash_iterator_next);
 	struct hash_iterator *it = hash_iterator(iterator);
 
 	if (type == ITER_REVERSE)
 		tnt_raise(IllegalParams, :"hash iterator is forward only");
 
-	if (part_count != 1)
-		tnt_raise(IllegalParams, :"key must be single valued");
-
-	u32 field_size = load_varint32(&field);
-	if (field_size != 8)
-		tnt_raise(IllegalParams, :"key is not u64");
-
-	u64 num = *(u64 *)field;
-=======
-- (void) initIterator: (struct iterator *) iterator :(void *) key
-			:(int) key_cardinality
-{
-	assert(iterator->next = hash_iterator_next);
-	struct hash_iterator *it = hash_iterator(iterator);
-
 	u64 num = int64_key_to_value(key, key_cardinality);
->>>>>>> 466a1a93
 
 	it->base.next_equal = iterator_first_equal;
 	it->h_pos = mh_i64ptr_get(int64_hash, num);
 	it->hash = (struct mh_i32ptr_t *) int64_hash;
 }
-
 @end
 
 /* }}} */
@@ -606,7 +559,7 @@
 /* {{{ HashStrIndex ***********************************************/
 
 static char *
-str_key_to_value(void *key, u32 key_cardinality)
+str_key_to_value(void *key, int key_cardinality)
 {
 	if (key_cardinality > 1)
 		tnt_raise(ClientError, :ER_KEY_CARDINALITY,
@@ -644,7 +597,7 @@
 	return mh_size(str_hash);
 }
 
-- (struct box_tuple *) find: (void *) key :(u32) key_cardinality
+- (struct box_tuple *) find: (void *) key :(int) key_cardinality
 {
 	struct box_tuple *ret = NULL;
 	void *lstr = str_key_to_value(key, key_cardinality);
@@ -677,7 +630,10 @@
 	:(struct box_tuple *) new_tuple
 {
 	void *field = tuple_field(new_tuple, key_def->parts[0].fieldno);
-	void *lstr = str_key_to_value(field, 1);
+
+	if (field == NULL)
+		tnt_raise(ClientError, :ER_NO_SUCH_FIELD,
+			  key_def->parts[0].fieldno);
 
 	if (old_tuple != NULL) {
 		void *old_field = tuple_field(old_tuple,
@@ -687,7 +643,7 @@
 			mh_lstrptr_del(str_hash, k);
 	}
 
-	mh_lstrptr_put(str_hash, lstr, new_tuple, NULL);
+	mh_lstrptr_put(str_hash, field, new_tuple, NULL);
 #ifdef DEBUG
 	u32 field_size = load_varint32(&field);
 	say_debug("HashStrIndex replace(self:%p, old_tuple:%p, tuple:%p) key:'%.*s'",
@@ -708,30 +664,17 @@
 	it->hash = (struct mh_i32ptr_t *) str_hash;
 }
 
-<<<<<<< HEAD
 - (void) initIterator: (struct iterator *) iterator :(enum iterator_type) type
                         :(void *) key
-			:(int) part_count
-{
-	(void) part_count; /* Silence gcc warning in release mode. */
+			:(int) key_cardinality
+{
 	assert(iterator->next == hash_iterator_next);
 	struct hash_iterator *it = hash_iterator(iterator);
 
 	if (type == ITER_REVERSE)
 		tnt_raise(IllegalParams, :"hash iterator is forward only");
 
-	if (part_count != 1)
-		tnt_raise(IllegalParams, :"key must be single valued");
-
-=======
-- (void) initIterator: (struct iterator *) iterator :(void *) key
-			:(int) key_cardinality
-{
-	assert(iterator->next = hash_iterator_next);
-	struct hash_iterator *it = hash_iterator(iterator);
-
 	void *lstr = str_key_to_value(key, key_cardinality);
->>>>>>> 466a1a93
 	it->base.next_equal = iterator_first_equal;
 	it->h_pos = mh_lstrptr_get(str_hash, lstr);
 	it->hash = (struct mh_i32ptr_t *) str_hash;
