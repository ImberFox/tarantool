--- conflicted
+++ resolved
@@ -269,11 +269,8 @@
 	 * separate from applier.
 	 */
 	enum applier_state applier_sync_state;
-<<<<<<< HEAD
-=======
 	/* The latch is used to order replication requests. */
 	struct latch order_latch;
->>>>>>> e9bf00fc
 };
 
 enum {
