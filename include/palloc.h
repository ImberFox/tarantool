--- conflicted
+++ resolved
@@ -41,14 +41,9 @@
 void prelease(struct palloc_pool *pool);
 void prelease_after(struct palloc_pool *pool, size_t after);
 struct palloc_pool *palloc_create_pool(const char *name);
-<<<<<<< HEAD
 void palloc_destroy_pool(struct palloc_pool *);
 void palloc_free_unused(void);
-const char *palloc_name(struct palloc_pool *, const char *);
-=======
-void palloc_destroy(struct palloc_pool *);
 void palloc_set_name(struct palloc_pool *, const char *);
->>>>>>> 335b48a5
 size_t palloc_allocated(struct palloc_pool *);
 
 void palloc_stat(struct tbuf *buf);
