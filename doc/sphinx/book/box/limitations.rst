-------------------------------------------------------------------------------
                            Limitations
-------------------------------------------------------------------------------

.. _limitations_fields_in_index:

**Number of parts in an index**

    For TREE or HASH indexes, the maximum
    is 255 (``box.schema.INDEX_PART_MAX``). For RTREE indexes, the
    maximum is 1 but the field is an ARRAY.
    For BITSET indexes, the maximum is 1. 

    Note re storage engine: vinyl allows 8 parts in an index.

.. _limitations_indexes_in_space:

**Number of indexes in a space**

    128 (``box.schema.INDEX_MAX``).

    Note re storage engine: vinyl allows 1 index in a space.

.. _limitations_fields_in_tuple:

**Number of fields in a tuple**

    The theoretical maximum is 2147483647 (``box.schema.FIELD_MAX``). The
    practical maximum is whatever is specified by the space's
    :ref:`field_count <box_space-field_count>`
    member, or the maximum tuple length.

.. _limitations_bytes_in_tuple:

**Number of bytes in a tuple**

    By default the value of :ref:`slab_alloc_maximal <cfg_storage-slab_alloc_maximal>`
    is 1048576, and the maximum tuple length is approximately one quarter of that:
    approximately 262,000 bytes. To increase it, when starting the server,
    specify a larger value. For example
    :code:`box.cfg{slab_alloc_maximal=2*1048576}`.

.. _limitations_number_of_spaces:

**Number of spaces**

    The theoretical maximum is 2147483647 (``box.schema.SPACE_MAX``).

.. _limitations_number_of_connections:

**Number of connections**

    The practical limit is the number of file descriptors that one can set
    with the operating system.

.. _limitations_space_size:

**Space size**

    The total maximum size for all spaces is in effect set by
    :ref:`slab_alloc_arena <cfg_storage-slab_alloc_arena>`, which in turn
    is limited by the total available memory.

.. _limitations_update_ops:

**Update operations count**

    The maximum number of operations that can be in a single update
    is 4000 (``BOX_UPDATE_OP_CNT_MAX``).

.. _limitations_users_and_roles:

**Number of users and roles**

    32 (BOX_USER_MAX).

.. _limitations_length:

**Length of an index name or space name or user name**

    32 (``box.schema.NAME_MAX``).

.. _limitations_replicas:

**Number of replicas in a cluster**

    32 (``box.schema.REPLICA_MAX``).

<<<<<<< HEAD
.. _lim_vinyl:
=======
.. _limitations_sophia:
>>>>>>> 84fcf9bc

For additional limitations which apply only to the vinyl
storage engine, see section
:ref:`Differences between memtx and vinyl <vinyl_diff>`.
<|MERGE_RESOLUTION|>--- conflicted
+++ resolved
@@ -86,11 +86,7 @@
 
     32 (``box.schema.REPLICA_MAX``).
 
-<<<<<<< HEAD
-.. _lim_vinyl:
-=======
-.. _limitations_sophia:
->>>>>>> 84fcf9bc
+.. _limitations_vinyl:
 
 For additional limitations which apply only to the vinyl
 storage engine, see section
